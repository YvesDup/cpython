"""
Test script for doctest.
"""

from test import support
import doctest
import os
import sys


# NOTE: There are some additional tests relating to interaction with
#       zipimport in the test_zipimport_support test module.

######################################################################
## Sample Objects (used by test cases)
######################################################################

def sample_func(v):
    """
    Blah blah

    >>> print(sample_func(22))
    44

    Yee ha!
    """
    return v+v

class SampleClass:
    """
    >>> print(1)
    1

    >>> # comments get ignored.  so are empty PS1 and PS2 prompts:
    >>>
    ...

    Multiline example:
    >>> sc = SampleClass(3)
    >>> for i in range(10):
    ...     sc = sc.double()
    ...     print(' ', sc.get(), sep='', end='')
     6 12 24 48 96 192 384 768 1536 3072
    """
    def __init__(self, val):
        """
        >>> print(SampleClass(12).get())
        12
        """
        self.val = val

    def double(self):
        """
        >>> print(SampleClass(12).double().get())
        24
        """
        return SampleClass(self.val + self.val)

    def get(self):
        """
        >>> print(SampleClass(-5).get())
        -5
        """
        return self.val

    def a_staticmethod(v):
        """
        >>> print(SampleClass.a_staticmethod(10))
        11
        """
        return v+1
    a_staticmethod = staticmethod(a_staticmethod)

    def a_classmethod(cls, v):
        """
        >>> print(SampleClass.a_classmethod(10))
        12
        >>> print(SampleClass(0).a_classmethod(10))
        12
        """
        return v+2
    a_classmethod = classmethod(a_classmethod)

    a_property = property(get, doc="""
        >>> print(SampleClass(22).a_property)
        22
        """)

    class NestedClass:
        """
        >>> x = SampleClass.NestedClass(5)
        >>> y = x.square()
        >>> print(y.get())
        25
        """
        def __init__(self, val=0):
            """
            >>> print(SampleClass.NestedClass().get())
            0
            """
            self.val = val
        def square(self):
            return SampleClass.NestedClass(self.val*self.val)
        def get(self):
            return self.val

class SampleNewStyleClass(object):
    r"""
    >>> print('1\n2\n3')
    1
    2
    3
    """
    def __init__(self, val):
        """
        >>> print(SampleNewStyleClass(12).get())
        12
        """
        self.val = val

    def double(self):
        """
        >>> print(SampleNewStyleClass(12).double().get())
        24
        """
        return SampleNewStyleClass(self.val + self.val)

    def get(self):
        """
        >>> print(SampleNewStyleClass(-5).get())
        -5
        """
        return self.val

######################################################################
## Fake stdin (for testing interactive debugging)
######################################################################

class _FakeInput:
    """
    A fake input stream for pdb's interactive debugger.  Whenever a
    line is read, print it (to simulate the user typing it), and then
    return it.  The set of lines to return is specified in the
    constructor; they should not have trailing newlines.
    """
    def __init__(self, lines):
        self.lines = lines

    def readline(self):
        line = self.lines.pop(0)
        print(line)
        return line+'\n'

######################################################################
## Test Cases
######################################################################

def test_Example(): r"""
Unit tests for the `Example` class.

Example is a simple container class that holds:
  - `source`: A source string.
  - `want`: An expected output string.
  - `exc_msg`: An expected exception message string (or None if no
    exception is expected).
  - `lineno`: A line number (within the docstring).
  - `indent`: The example's indentation in the input string.
  - `options`: An option dictionary, mapping option flags to True or
    False.

These attributes are set by the constructor.  `source` and `want` are
required; the other attributes all have default values:

    >>> example = doctest.Example('print(1)', '1\n')
    >>> (example.source, example.want, example.exc_msg,
    ...  example.lineno, example.indent, example.options)
    ('print(1)\n', '1\n', None, 0, 0, {})

The first three attributes (`source`, `want`, and `exc_msg`) may be
specified positionally; the remaining arguments should be specified as
keyword arguments:

    >>> exc_msg = 'IndexError: pop from an empty list'
    >>> example = doctest.Example('[].pop()', '', exc_msg,
    ...                           lineno=5, indent=4,
    ...                           options={doctest.ELLIPSIS: True})
    >>> (example.source, example.want, example.exc_msg,
    ...  example.lineno, example.indent, example.options)
    ('[].pop()\n', '', 'IndexError: pop from an empty list\n', 5, 4, {8: True})

The constructor normalizes the `source` string to end in a newline:

    Source spans a single line: no terminating newline.
    >>> e = doctest.Example('print(1)', '1\n')
    >>> e.source, e.want
    ('print(1)\n', '1\n')

    >>> e = doctest.Example('print(1)\n', '1\n')
    >>> e.source, e.want
    ('print(1)\n', '1\n')

    Source spans multiple lines: require terminating newline.
    >>> e = doctest.Example('print(1);\nprint(2)\n', '1\n2\n')
    >>> e.source, e.want
    ('print(1);\nprint(2)\n', '1\n2\n')

    >>> e = doctest.Example('print(1);\nprint(2)', '1\n2\n')
    >>> e.source, e.want
    ('print(1);\nprint(2)\n', '1\n2\n')

    Empty source string (which should never appear in real examples)
    >>> e = doctest.Example('', '')
    >>> e.source, e.want
    ('\n', '')

The constructor normalizes the `want` string to end in a newline,
unless it's the empty string:

    >>> e = doctest.Example('print(1)', '1\n')
    >>> e.source, e.want
    ('print(1)\n', '1\n')

    >>> e = doctest.Example('print(1)', '1')
    >>> e.source, e.want
    ('print(1)\n', '1\n')

    >>> e = doctest.Example('print', '')
    >>> e.source, e.want
    ('print\n', '')

The constructor normalizes the `exc_msg` string to end in a newline,
unless it's `None`:

    Message spans one line
    >>> exc_msg = 'IndexError: pop from an empty list'
    >>> e = doctest.Example('[].pop()', '', exc_msg)
    >>> e.exc_msg
    'IndexError: pop from an empty list\n'

    >>> exc_msg = 'IndexError: pop from an empty list\n'
    >>> e = doctest.Example('[].pop()', '', exc_msg)
    >>> e.exc_msg
    'IndexError: pop from an empty list\n'

    Message spans multiple lines
    >>> exc_msg = 'ValueError: 1\n  2'
    >>> e = doctest.Example('raise ValueError("1\n  2")', '', exc_msg)
    >>> e.exc_msg
    'ValueError: 1\n  2\n'

    >>> exc_msg = 'ValueError: 1\n  2\n'
    >>> e = doctest.Example('raise ValueError("1\n  2")', '', exc_msg)
    >>> e.exc_msg
    'ValueError: 1\n  2\n'

    Empty (but non-None) exception message (which should never appear
    in real examples)
    >>> exc_msg = ''
    >>> e = doctest.Example('raise X()', '', exc_msg)
    >>> e.exc_msg
    '\n'

Compare `Example`:
    >>> example = doctest.Example('print 1', '1\n')
    >>> same_example = doctest.Example('print 1', '1\n')
    >>> other_example = doctest.Example('print 42', '42\n')
    >>> example == same_example
    True
    >>> example != same_example
    False
    >>> hash(example) == hash(same_example)
    True
    >>> example == other_example
    False
    >>> example != other_example
    True
"""

def test_DocTest(): r"""
Unit tests for the `DocTest` class.

DocTest is a collection of examples, extracted from a docstring, along
with information about where the docstring comes from (a name,
filename, and line number).  The docstring is parsed by the `DocTest`
constructor:

    >>> docstring = '''
    ...     >>> print(12)
    ...     12
    ...
    ... Non-example text.
    ...
    ...     >>> print('another\example')
    ...     another
    ...     example
    ... '''
    >>> globs = {} # globals to run the test in.
    >>> parser = doctest.DocTestParser()
    >>> test = parser.get_doctest(docstring, globs, 'some_test',
    ...                           'some_file', 20)
    >>> print(test)
    <DocTest some_test from some_file:20 (2 examples)>
    >>> len(test.examples)
    2
    >>> e1, e2 = test.examples
    >>> (e1.source, e1.want, e1.lineno)
    ('print(12)\n', '12\n', 1)
    >>> (e2.source, e2.want, e2.lineno)
    ("print('another\\example')\n", 'another\nexample\n', 6)

Source information (name, filename, and line number) is available as
attributes on the doctest object:

    >>> (test.name, test.filename, test.lineno)
    ('some_test', 'some_file', 20)

The line number of an example within its containing file is found by
adding the line number of the example and the line number of its
containing test:

    >>> test.lineno + e1.lineno
    21
    >>> test.lineno + e2.lineno
    26

If the docstring contains inconsistant leading whitespace in the
expected output of an example, then `DocTest` will raise a ValueError:

    >>> docstring = r'''
    ...       >>> print('bad\nindentation')
    ...       bad
    ...     indentation
    ...     '''
    >>> parser.get_doctest(docstring, globs, 'some_test', 'filename', 0)
    Traceback (most recent call last):
    ValueError: line 4 of the docstring for some_test has inconsistent leading whitespace: 'indentation'

If the docstring contains inconsistent leading whitespace on
continuation lines, then `DocTest` will raise a ValueError:

    >>> docstring = r'''
    ...       >>> print(('bad indentation',
    ...     ...          2))
    ...       ('bad', 'indentation')
    ...     '''
    >>> parser.get_doctest(docstring, globs, 'some_test', 'filename', 0)
    Traceback (most recent call last):
    ValueError: line 2 of the docstring for some_test has inconsistent leading whitespace: '...          2))'

If there's no blank space after a PS1 prompt ('>>>'), then `DocTest`
will raise a ValueError:

    >>> docstring = '>>>print(1)\n1'
    >>> parser.get_doctest(docstring, globs, 'some_test', 'filename', 0)
    Traceback (most recent call last):
    ValueError: line 1 of the docstring for some_test lacks blank after >>>: '>>>print(1)'

If there's no blank space after a PS2 prompt ('...'), then `DocTest`
will raise a ValueError:

    >>> docstring = '>>> if 1:\n...print(1)\n1'
    >>> parser.get_doctest(docstring, globs, 'some_test', 'filename', 0)
    Traceback (most recent call last):
    ValueError: line 2 of the docstring for some_test lacks blank after ...: '...print(1)'

Compare `DocTest`:

    >>> docstring = '''
    ...     >>> print 12
    ...     12
    ... '''
    >>> test = parser.get_doctest(docstring, globs, 'some_test',
    ...                           'some_test', 20)
    >>> same_test = parser.get_doctest(docstring, globs, 'some_test',
    ...                                'some_test', 20)
    >>> test == same_test
    True
    >>> test != same_test
    False
<<<<<<< HEAD
=======
    >>> hash(test) == hash(same_test)
    True
>>>>>>> 165b1283
    >>> docstring = '''
    ...     >>> print 42
    ...     42
    ... '''
    >>> other_test = parser.get_doctest(docstring, globs, 'other_test',
    ...                                 'other_file', 10)
    >>> test == other_test
    False
    >>> test != other_test
    True

Compare `DocTestCase`:

    >>> DocTestCase = doctest.DocTestCase
    >>> test_case = DocTestCase(test)
    >>> same_test_case = DocTestCase(same_test)
    >>> other_test_case = DocTestCase(other_test)
    >>> test_case == same_test_case
    True
    >>> test_case != same_test_case
    False
<<<<<<< HEAD
=======
    >>> hash(test_case) == hash(same_test_case)
    True
>>>>>>> 165b1283
    >>> test == other_test_case
    False
    >>> test != other_test_case
    True

"""

def test_DocTestFinder(): r"""
Unit tests for the `DocTestFinder` class.

DocTestFinder is used to extract DocTests from an object's docstring
and the docstrings of its contained objects.  It can be used with
modules, functions, classes, methods, staticmethods, classmethods, and
properties.

Finding Tests in Functions
~~~~~~~~~~~~~~~~~~~~~~~~~~
For a function whose docstring contains examples, DocTestFinder.find()
will return a single test (for that function's docstring):

    >>> finder = doctest.DocTestFinder()

We'll simulate a __file__ attr that ends in pyc:

    >>> import test.test_doctest
    >>> old = test.test_doctest.__file__
    >>> test.test_doctest.__file__ = 'test_doctest.pyc'

    >>> tests = finder.find(sample_func)

    >>> print(tests)  # doctest: +ELLIPSIS
    [<DocTest sample_func from ...:18 (1 example)>]

The exact name depends on how test_doctest was invoked, so allow for
leading path components.

    >>> tests[0].filename # doctest: +ELLIPSIS
    '...test_doctest.py'

    >>> test.test_doctest.__file__ = old


    >>> e = tests[0].examples[0]
    >>> (e.source, e.want, e.lineno)
    ('print(sample_func(22))\n', '44\n', 3)

By default, tests are created for objects with no docstring:

    >>> def no_docstring(v):
    ...     pass
    >>> finder.find(no_docstring)
    []

However, the optional argument `exclude_empty` to the DocTestFinder
constructor can be used to exclude tests for objects with empty
docstrings:

    >>> def no_docstring(v):
    ...     pass
    >>> excl_empty_finder = doctest.DocTestFinder(exclude_empty=True)
    >>> excl_empty_finder.find(no_docstring)
    []

If the function has a docstring with no examples, then a test with no
examples is returned.  (This lets `DocTestRunner` collect statistics
about which functions have no tests -- but is that useful?  And should
an empty test also be created when there's no docstring?)

    >>> def no_examples(v):
    ...     ''' no doctest examples '''
    >>> finder.find(no_examples) # doctest: +ELLIPSIS
    [<DocTest no_examples from ...:1 (no examples)>]

Finding Tests in Classes
~~~~~~~~~~~~~~~~~~~~~~~~
For a class, DocTestFinder will create a test for the class's
docstring, and will recursively explore its contents, including
methods, classmethods, staticmethods, properties, and nested classes.

    >>> finder = doctest.DocTestFinder()
    >>> tests = finder.find(SampleClass)
    >>> for t in tests:
    ...     print('%2s  %s' % (len(t.examples), t.name))
     3  SampleClass
     3  SampleClass.NestedClass
     1  SampleClass.NestedClass.__init__
     1  SampleClass.__init__
     2  SampleClass.a_classmethod
     1  SampleClass.a_property
     1  SampleClass.a_staticmethod
     1  SampleClass.double
     1  SampleClass.get

New-style classes are also supported:

    >>> tests = finder.find(SampleNewStyleClass)
    >>> for t in tests:
    ...     print('%2s  %s' % (len(t.examples), t.name))
     1  SampleNewStyleClass
     1  SampleNewStyleClass.__init__
     1  SampleNewStyleClass.double
     1  SampleNewStyleClass.get

Finding Tests in Modules
~~~~~~~~~~~~~~~~~~~~~~~~
For a module, DocTestFinder will create a test for the class's
docstring, and will recursively explore its contents, including
functions, classes, and the `__test__` dictionary, if it exists:

    >>> # A module
    >>> import types
    >>> m = types.ModuleType('some_module')
    >>> def triple(val):
    ...     '''
    ...     >>> print(triple(11))
    ...     33
    ...     '''
    ...     return val*3
    >>> m.__dict__.update({
    ...     'sample_func': sample_func,
    ...     'SampleClass': SampleClass,
    ...     '__doc__': '''
    ...         Module docstring.
    ...             >>> print('module')
    ...             module
    ...         ''',
    ...     '__test__': {
    ...         'd': '>>> print(6)\n6\n>>> print(7)\n7\n',
    ...         'c': triple}})

    >>> finder = doctest.DocTestFinder()
    >>> # Use module=test.test_doctest, to prevent doctest from
    >>> # ignoring the objects since they weren't defined in m.
    >>> import test.test_doctest
    >>> tests = finder.find(m, module=test.test_doctest)
    >>> for t in tests:
    ...     print('%2s  %s' % (len(t.examples), t.name))
     1  some_module
     3  some_module.SampleClass
     3  some_module.SampleClass.NestedClass
     1  some_module.SampleClass.NestedClass.__init__
     1  some_module.SampleClass.__init__
     2  some_module.SampleClass.a_classmethod
     1  some_module.SampleClass.a_property
     1  some_module.SampleClass.a_staticmethod
     1  some_module.SampleClass.double
     1  some_module.SampleClass.get
     1  some_module.__test__.c
     2  some_module.__test__.d
     1  some_module.sample_func

Duplicate Removal
~~~~~~~~~~~~~~~~~
If a single object is listed twice (under different names), then tests
will only be generated for it once:

    >>> from test import doctest_aliases
    >>> assert doctest_aliases.TwoNames.f
    >>> assert doctest_aliases.TwoNames.g
    >>> tests = excl_empty_finder.find(doctest_aliases)
    >>> print(len(tests))
    2
    >>> print(tests[0].name)
    test.doctest_aliases.TwoNames

    TwoNames.f and TwoNames.g are bound to the same object.
    We can't guess which will be found in doctest's traversal of
    TwoNames.__dict__ first, so we have to allow for either.

    >>> tests[1].name.split('.')[-1] in ['f', 'g']
    True

Empty Tests
~~~~~~~~~~~
By default, an object with no doctests doesn't create any tests:

    >>> tests = doctest.DocTestFinder().find(SampleClass)
    >>> for t in tests:
    ...     print('%2s  %s' % (len(t.examples), t.name))
     3  SampleClass
     3  SampleClass.NestedClass
     1  SampleClass.NestedClass.__init__
     1  SampleClass.__init__
     2  SampleClass.a_classmethod
     1  SampleClass.a_property
     1  SampleClass.a_staticmethod
     1  SampleClass.double
     1  SampleClass.get

By default, that excluded objects with no doctests.  exclude_empty=False
tells it to include (empty) tests for objects with no doctests.  This feature
is really to support backward compatibility in what doctest.master.summarize()
displays.

    >>> tests = doctest.DocTestFinder(exclude_empty=False).find(SampleClass)
    >>> for t in tests:
    ...     print('%2s  %s' % (len(t.examples), t.name))
     3  SampleClass
     3  SampleClass.NestedClass
     1  SampleClass.NestedClass.__init__
     0  SampleClass.NestedClass.get
     0  SampleClass.NestedClass.square
     1  SampleClass.__init__
     2  SampleClass.a_classmethod
     1  SampleClass.a_property
     1  SampleClass.a_staticmethod
     1  SampleClass.double
     1  SampleClass.get

Turning off Recursion
~~~~~~~~~~~~~~~~~~~~~
DocTestFinder can be told not to look for tests in contained objects
using the `recurse` flag:

    >>> tests = doctest.DocTestFinder(recurse=False).find(SampleClass)
    >>> for t in tests:
    ...     print('%2s  %s' % (len(t.examples), t.name))
     3  SampleClass

Line numbers
~~~~~~~~~~~~
DocTestFinder finds the line number of each example:

    >>> def f(x):
    ...     '''
    ...     >>> x = 12
    ...
    ...     some text
    ...
    ...     >>> # examples are not created for comments & bare prompts.
    ...     >>>
    ...     ...
    ...
    ...     >>> for x in range(10):
    ...     ...     print(x, end=' ')
    ...     0 1 2 3 4 5 6 7 8 9
    ...     >>> x//2
    ...     6
    ...     '''
    >>> test = doctest.DocTestFinder().find(f)[0]
    >>> [e.lineno for e in test.examples]
    [1, 9, 12]
"""

def test_DocTestParser(): r"""
Unit tests for the `DocTestParser` class.

DocTestParser is used to parse docstrings containing doctest examples.

The `parse` method divides a docstring into examples and intervening
text:

    >>> s = '''
    ...     >>> x, y = 2, 3  # no output expected
    ...     >>> if 1:
    ...     ...     print(x)
    ...     ...     print(y)
    ...     2
    ...     3
    ...
    ...     Some text.
    ...     >>> x+y
    ...     5
    ...     '''
    >>> parser = doctest.DocTestParser()
    >>> for piece in parser.parse(s):
    ...     if isinstance(piece, doctest.Example):
    ...         print('Example:', (piece.source, piece.want, piece.lineno))
    ...     else:
    ...         print('   Text:', repr(piece))
       Text: '\n'
    Example: ('x, y = 2, 3  # no output expected\n', '', 1)
       Text: ''
    Example: ('if 1:\n    print(x)\n    print(y)\n', '2\n3\n', 2)
       Text: '\nSome text.\n'
    Example: ('x+y\n', '5\n', 9)
       Text: ''

The `get_examples` method returns just the examples:

    >>> for piece in parser.get_examples(s):
    ...     print((piece.source, piece.want, piece.lineno))
    ('x, y = 2, 3  # no output expected\n', '', 1)
    ('if 1:\n    print(x)\n    print(y)\n', '2\n3\n', 2)
    ('x+y\n', '5\n', 9)

The `get_doctest` method creates a Test from the examples, along with the
given arguments:

    >>> test = parser.get_doctest(s, {}, 'name', 'filename', lineno=5)
    >>> (test.name, test.filename, test.lineno)
    ('name', 'filename', 5)
    >>> for piece in test.examples:
    ...     print((piece.source, piece.want, piece.lineno))
    ('x, y = 2, 3  # no output expected\n', '', 1)
    ('if 1:\n    print(x)\n    print(y)\n', '2\n3\n', 2)
    ('x+y\n', '5\n', 9)
"""

class test_DocTestRunner:
    def basics(): r"""
Unit tests for the `DocTestRunner` class.

DocTestRunner is used to run DocTest test cases, and to accumulate
statistics.  Here's a simple DocTest case we can use:

    >>> def f(x):
    ...     '''
    ...     >>> x = 12
    ...     >>> print(x)
    ...     12
    ...     >>> x//2
    ...     6
    ...     '''
    >>> test = doctest.DocTestFinder().find(f)[0]

The main DocTestRunner interface is the `run` method, which runs a
given DocTest case in a given namespace (globs).  It returns a tuple
`(f,t)`, where `f` is the number of failed tests and `t` is the number
of tried tests.

    >>> doctest.DocTestRunner(verbose=False).run(test)
    TestResults(failed=0, attempted=3)

If any example produces incorrect output, then the test runner reports
the failure and proceeds to the next example:

    >>> def f(x):
    ...     '''
    ...     >>> x = 12
    ...     >>> print(x)
    ...     14
    ...     >>> x//2
    ...     6
    ...     '''
    >>> test = doctest.DocTestFinder().find(f)[0]
    >>> doctest.DocTestRunner(verbose=True).run(test)
    ... # doctest: +ELLIPSIS
    Trying:
        x = 12
    Expecting nothing
    ok
    Trying:
        print(x)
    Expecting:
        14
    **********************************************************************
    File ..., line 4, in f
    Failed example:
        print(x)
    Expected:
        14
    Got:
        12
    Trying:
        x//2
    Expecting:
        6
    ok
    TestResults(failed=1, attempted=3)
"""
    def verbose_flag(): r"""
The `verbose` flag makes the test runner generate more detailed
output:

    >>> def f(x):
    ...     '''
    ...     >>> x = 12
    ...     >>> print(x)
    ...     12
    ...     >>> x//2
    ...     6
    ...     '''
    >>> test = doctest.DocTestFinder().find(f)[0]

    >>> doctest.DocTestRunner(verbose=True).run(test)
    Trying:
        x = 12
    Expecting nothing
    ok
    Trying:
        print(x)
    Expecting:
        12
    ok
    Trying:
        x//2
    Expecting:
        6
    ok
    TestResults(failed=0, attempted=3)

If the `verbose` flag is unspecified, then the output will be verbose
iff `-v` appears in sys.argv:

    >>> # Save the real sys.argv list.
    >>> old_argv = sys.argv

    >>> # If -v does not appear in sys.argv, then output isn't verbose.
    >>> sys.argv = ['test']
    >>> doctest.DocTestRunner().run(test)
    TestResults(failed=0, attempted=3)

    >>> # If -v does appear in sys.argv, then output is verbose.
    >>> sys.argv = ['test', '-v']
    >>> doctest.DocTestRunner().run(test)
    Trying:
        x = 12
    Expecting nothing
    ok
    Trying:
        print(x)
    Expecting:
        12
    ok
    Trying:
        x//2
    Expecting:
        6
    ok
    TestResults(failed=0, attempted=3)

    >>> # Restore sys.argv
    >>> sys.argv = old_argv

In the remaining examples, the test runner's verbosity will be
explicitly set, to ensure that the test behavior is consistent.
    """
    def exceptions(): r"""
Tests of `DocTestRunner`'s exception handling.

An expected exception is specified with a traceback message.  The
lines between the first line and the type/value may be omitted or
replaced with any other string:

    >>> def f(x):
    ...     '''
    ...     >>> x = 12
    ...     >>> print(x//0)
    ...     Traceback (most recent call last):
    ...     ZeroDivisionError: integer division or modulo by zero
    ...     '''
    >>> test = doctest.DocTestFinder().find(f)[0]
    >>> doctest.DocTestRunner(verbose=False).run(test)
    TestResults(failed=0, attempted=2)

An example may not generate output before it raises an exception; if
it does, then the traceback message will not be recognized as
signaling an expected exception, so the example will be reported as an
unexpected exception:

    >>> def f(x):
    ...     '''
    ...     >>> x = 12
    ...     >>> print('pre-exception output', x//0)
    ...     pre-exception output
    ...     Traceback (most recent call last):
    ...     ZeroDivisionError: integer division or modulo by zero
    ...     '''
    >>> test = doctest.DocTestFinder().find(f)[0]
    >>> doctest.DocTestRunner(verbose=False).run(test)
    ... # doctest: +ELLIPSIS
    **********************************************************************
    File ..., line 4, in f
    Failed example:
        print('pre-exception output', x//0)
    Exception raised:
        ...
        ZeroDivisionError: integer division or modulo by zero
    TestResults(failed=1, attempted=2)

Exception messages may contain newlines:

    >>> def f(x):
    ...     r'''
    ...     >>> raise ValueError('multi\nline\nmessage')
    ...     Traceback (most recent call last):
    ...     ValueError: multi
    ...     line
    ...     message
    ...     '''
    >>> test = doctest.DocTestFinder().find(f)[0]
    >>> doctest.DocTestRunner(verbose=False).run(test)
    TestResults(failed=0, attempted=1)

If an exception is expected, but an exception with the wrong type or
message is raised, then it is reported as a failure:

    >>> def f(x):
    ...     r'''
    ...     >>> raise ValueError('message')
    ...     Traceback (most recent call last):
    ...     ValueError: wrong message
    ...     '''
    >>> test = doctest.DocTestFinder().find(f)[0]
    >>> doctest.DocTestRunner(verbose=False).run(test)
    ... # doctest: +ELLIPSIS
    **********************************************************************
    File ..., line 3, in f
    Failed example:
        raise ValueError('message')
    Expected:
        Traceback (most recent call last):
        ValueError: wrong message
    Got:
        Traceback (most recent call last):
        ...
        ValueError: message
    TestResults(failed=1, attempted=1)

However, IGNORE_EXCEPTION_DETAIL can be used to allow a mismatch in the
detail:

    >>> def f(x):
    ...     r'''
    ...     >>> raise ValueError('message') #doctest: +IGNORE_EXCEPTION_DETAIL
    ...     Traceback (most recent call last):
    ...     ValueError: wrong message
    ...     '''
    >>> test = doctest.DocTestFinder().find(f)[0]
    >>> doctest.DocTestRunner(verbose=False).run(test)
    TestResults(failed=0, attempted=1)

IGNORE_EXCEPTION_DETAIL also ignores difference in exception formatting
between Python versions. For example, in Python 2.x, the module path of
the exception is not in the output, but this will fail under Python 3:

    >>> def f(x):
    ...     r'''
    ...     >>> from http.client import HTTPException
    ...     >>> raise HTTPException('message')
    ...     Traceback (most recent call last):
    ...     HTTPException: message
    ...     '''
    >>> test = doctest.DocTestFinder().find(f)[0]
    >>> doctest.DocTestRunner(verbose=False).run(test)
    ... # doctest: +ELLIPSIS
    **********************************************************************
    File ..., line 4, in f
    Failed example:
        raise HTTPException('message')
    Expected:
        Traceback (most recent call last):
        HTTPException: message
    Got:
        Traceback (most recent call last):
        ...
        http.client.HTTPException: message
    TestResults(failed=1, attempted=2)

But in Python 3 the module path is included, and therefore a test must look
like the following test to succeed in Python 3. But that test will fail under
Python 2.

    >>> def f(x):
    ...     r'''
    ...     >>> from http.client import HTTPException
    ...     >>> raise HTTPException('message')
    ...     Traceback (most recent call last):
    ...     http.client.HTTPException: message
    ...     '''
    >>> test = doctest.DocTestFinder().find(f)[0]
    >>> doctest.DocTestRunner(verbose=False).run(test)
    TestResults(failed=0, attempted=2)

However, with IGNORE_EXCEPTION_DETAIL, the module name of the exception
(or its unexpected absence) will be ignored:

    >>> def f(x):
    ...     r'''
    ...     >>> from http.client import HTTPException
    ...     >>> raise HTTPException('message') #doctest: +IGNORE_EXCEPTION_DETAIL
    ...     Traceback (most recent call last):
    ...     HTTPException: message
    ...     '''
    >>> test = doctest.DocTestFinder().find(f)[0]
    >>> doctest.DocTestRunner(verbose=False).run(test)
    TestResults(failed=0, attempted=2)

The module path will be completely ignored, so two different module paths will
still pass if IGNORE_EXCEPTION_DETAIL is given. This is intentional, so it can
be used when exceptions have changed module.

    >>> def f(x):
    ...     r'''
    ...     >>> from http.client import HTTPException
    ...     >>> raise HTTPException('message') #doctest: +IGNORE_EXCEPTION_DETAIL
    ...     Traceback (most recent call last):
    ...     foo.bar.HTTPException: message
    ...     '''
    >>> test = doctest.DocTestFinder().find(f)[0]
    >>> doctest.DocTestRunner(verbose=False).run(test)
    TestResults(failed=0, attempted=2)

But IGNORE_EXCEPTION_DETAIL does not allow a mismatch in the exception type:

    >>> def f(x):
    ...     r'''
    ...     >>> raise ValueError('message') #doctest: +IGNORE_EXCEPTION_DETAIL
    ...     Traceback (most recent call last):
    ...     TypeError: wrong type
    ...     '''
    >>> test = doctest.DocTestFinder().find(f)[0]
    >>> doctest.DocTestRunner(verbose=False).run(test)
    ... # doctest: +ELLIPSIS
    **********************************************************************
    File ..., line 3, in f
    Failed example:
        raise ValueError('message') #doctest: +IGNORE_EXCEPTION_DETAIL
    Expected:
        Traceback (most recent call last):
        TypeError: wrong type
    Got:
        Traceback (most recent call last):
        ...
        ValueError: message
    TestResults(failed=1, attempted=1)

If an exception is raised but not expected, then it is reported as an
unexpected exception:

    >>> def f(x):
    ...     r'''
    ...     >>> 1//0
    ...     0
    ...     '''
    >>> test = doctest.DocTestFinder().find(f)[0]
    >>> doctest.DocTestRunner(verbose=False).run(test)
    ... # doctest: +ELLIPSIS
    **********************************************************************
    File ..., line 3, in f
    Failed example:
        1//0
    Exception raised:
        Traceback (most recent call last):
        ...
        ZeroDivisionError: integer division or modulo by zero
    TestResults(failed=1, attempted=1)
"""
    def displayhook(): r"""
Test that changing sys.displayhook doesn't matter for doctest.

    >>> import sys
    >>> orig_displayhook = sys.displayhook
    >>> def my_displayhook(x):
    ...     print('hi!')
    >>> sys.displayhook = my_displayhook
    >>> def f():
    ...     '''
    ...     >>> 3
    ...     3
    ...     '''
    >>> test = doctest.DocTestFinder().find(f)[0]
    >>> r = doctest.DocTestRunner(verbose=False).run(test)
    >>> post_displayhook = sys.displayhook

    We need to restore sys.displayhook now, so that we'll be able to test
    results.

    >>> sys.displayhook = orig_displayhook

    Ok, now we can check that everything is ok.

    >>> r
    TestResults(failed=0, attempted=1)
    >>> post_displayhook is my_displayhook
    True
"""
    def optionflags(): r"""
Tests of `DocTestRunner`'s option flag handling.

Several option flags can be used to customize the behavior of the test
runner.  These are defined as module constants in doctest, and passed
to the DocTestRunner constructor (multiple constants should be ORed
together).

The DONT_ACCEPT_TRUE_FOR_1 flag disables matches between True/False
and 1/0:

    >>> def f(x):
    ...     '>>> True\n1\n'

    >>> # Without the flag:
    >>> test = doctest.DocTestFinder().find(f)[0]
    >>> doctest.DocTestRunner(verbose=False).run(test)
    TestResults(failed=0, attempted=1)

    >>> # With the flag:
    >>> test = doctest.DocTestFinder().find(f)[0]
    >>> flags = doctest.DONT_ACCEPT_TRUE_FOR_1
    >>> doctest.DocTestRunner(verbose=False, optionflags=flags).run(test)
    ... # doctest: +ELLIPSIS
    **********************************************************************
    File ..., line 2, in f
    Failed example:
        True
    Expected:
        1
    Got:
        True
    TestResults(failed=1, attempted=1)

The DONT_ACCEPT_BLANKLINE flag disables the match between blank lines
and the '<BLANKLINE>' marker:

    >>> def f(x):
    ...     '>>> print("a\\n\\nb")\na\n<BLANKLINE>\nb\n'

    >>> # Without the flag:
    >>> test = doctest.DocTestFinder().find(f)[0]
    >>> doctest.DocTestRunner(verbose=False).run(test)
    TestResults(failed=0, attempted=1)

    >>> # With the flag:
    >>> test = doctest.DocTestFinder().find(f)[0]
    >>> flags = doctest.DONT_ACCEPT_BLANKLINE
    >>> doctest.DocTestRunner(verbose=False, optionflags=flags).run(test)
    ... # doctest: +ELLIPSIS
    **********************************************************************
    File ..., line 2, in f
    Failed example:
        print("a\n\nb")
    Expected:
        a
        <BLANKLINE>
        b
    Got:
        a
    <BLANKLINE>
        b
    TestResults(failed=1, attempted=1)

The NORMALIZE_WHITESPACE flag causes all sequences of whitespace to be
treated as equal:

    >>> def f(x):
    ...     '>>> print(1, 2, 3)\n  1   2\n 3'

    >>> # Without the flag:
    >>> test = doctest.DocTestFinder().find(f)[0]
    >>> doctest.DocTestRunner(verbose=False).run(test)
    ... # doctest: +ELLIPSIS
    **********************************************************************
    File ..., line 2, in f
    Failed example:
        print(1, 2, 3)
    Expected:
          1   2
         3
    Got:
        1 2 3
    TestResults(failed=1, attempted=1)

    >>> # With the flag:
    >>> test = doctest.DocTestFinder().find(f)[0]
    >>> flags = doctest.NORMALIZE_WHITESPACE
    >>> doctest.DocTestRunner(verbose=False, optionflags=flags).run(test)
    TestResults(failed=0, attempted=1)

    An example from the docs:
    >>> print(list(range(20))) #doctest: +NORMALIZE_WHITESPACE
    [0,   1,  2,  3,  4,  5,  6,  7,  8,  9,
    10,  11, 12, 13, 14, 15, 16, 17, 18, 19]

The ELLIPSIS flag causes ellipsis marker ("...") in the expected
output to match any substring in the actual output:

    >>> def f(x):
    ...     '>>> print(list(range(15)))\n[0, 1, 2, ..., 14]\n'

    >>> # Without the flag:
    >>> test = doctest.DocTestFinder().find(f)[0]
    >>> doctest.DocTestRunner(verbose=False).run(test)
    ... # doctest: +ELLIPSIS
    **********************************************************************
    File ..., line 2, in f
    Failed example:
        print(list(range(15)))
    Expected:
        [0, 1, 2, ..., 14]
    Got:
        [0, 1, 2, 3, 4, 5, 6, 7, 8, 9, 10, 11, 12, 13, 14]
    TestResults(failed=1, attempted=1)

    >>> # With the flag:
    >>> test = doctest.DocTestFinder().find(f)[0]
    >>> flags = doctest.ELLIPSIS
    >>> doctest.DocTestRunner(verbose=False, optionflags=flags).run(test)
    TestResults(failed=0, attempted=1)

    ... also matches nothing:

    >>> if 1:
    ...     for i in range(100):
    ...         print(i**2, end=' ') #doctest: +ELLIPSIS
    ...     print('!')
    0 1...4...9 16 ... 36 49 64 ... 9801 !

    ... can be surprising; e.g., this test passes:

    >>> if 1:  #doctest: +ELLIPSIS
    ...     for i in range(20):
    ...         print(i, end=' ')
    ...     print(20)
    0 1 2 ...1...2...0

    Examples from the docs:

    >>> print(list(range(20))) # doctest:+ELLIPSIS
    [0, 1, ..., 18, 19]

    >>> print(list(range(20))) # doctest: +ELLIPSIS
    ...                 # doctest: +NORMALIZE_WHITESPACE
    [0,    1, ...,   18,    19]

The SKIP flag causes an example to be skipped entirely.  I.e., the
example is not run.  It can be useful in contexts where doctest
examples serve as both documentation and test cases, and an example
should be included for documentation purposes, but should not be
checked (e.g., because its output is random, or depends on resources
which would be unavailable.)  The SKIP flag can also be used for
'commenting out' broken examples.

    >>> import unavailable_resource           # doctest: +SKIP
    >>> unavailable_resource.do_something()   # doctest: +SKIP
    >>> unavailable_resource.blow_up()        # doctest: +SKIP
    Traceback (most recent call last):
        ...
    UncheckedBlowUpError:  Nobody checks me.

    >>> import random
    >>> print(random.random()) # doctest: +SKIP
    0.721216923889

The REPORT_UDIFF flag causes failures that involve multi-line expected
and actual outputs to be displayed using a unified diff:

    >>> def f(x):
    ...     r'''
    ...     >>> print('\n'.join('abcdefg'))
    ...     a
    ...     B
    ...     c
    ...     d
    ...     f
    ...     g
    ...     h
    ...     '''

    >>> # Without the flag:
    >>> test = doctest.DocTestFinder().find(f)[0]
    >>> doctest.DocTestRunner(verbose=False).run(test)
    ... # doctest: +ELLIPSIS
    **********************************************************************
    File ..., line 3, in f
    Failed example:
        print('\n'.join('abcdefg'))
    Expected:
        a
        B
        c
        d
        f
        g
        h
    Got:
        a
        b
        c
        d
        e
        f
        g
    TestResults(failed=1, attempted=1)

    >>> # With the flag:
    >>> test = doctest.DocTestFinder().find(f)[0]
    >>> flags = doctest.REPORT_UDIFF
    >>> doctest.DocTestRunner(verbose=False, optionflags=flags).run(test)
    ... # doctest: +ELLIPSIS
    **********************************************************************
    File ..., line 3, in f
    Failed example:
        print('\n'.join('abcdefg'))
    Differences (unified diff with -expected +actual):
        @@ -1,7 +1,7 @@
         a
        -B
        +b
         c
         d
        +e
         f
         g
        -h
    TestResults(failed=1, attempted=1)

The REPORT_CDIFF flag causes failures that involve multi-line expected
and actual outputs to be displayed using a context diff:

    >>> # Reuse f() from the REPORT_UDIFF example, above.
    >>> test = doctest.DocTestFinder().find(f)[0]
    >>> flags = doctest.REPORT_CDIFF
    >>> doctest.DocTestRunner(verbose=False, optionflags=flags).run(test)
    ... # doctest: +ELLIPSIS
    **********************************************************************
    File ..., line 3, in f
    Failed example:
        print('\n'.join('abcdefg'))
    Differences (context diff with expected followed by actual):
        ***************
        *** 1,7 ****
          a
        ! B
          c
          d
          f
          g
        - h
        --- 1,7 ----
          a
        ! b
          c
          d
        + e
          f
          g
    TestResults(failed=1, attempted=1)


The REPORT_NDIFF flag causes failures to use the difflib.Differ algorithm
used by the popular ndiff.py utility.  This does intraline difference
marking, as well as interline differences.

    >>> def f(x):
    ...     r'''
    ...     >>> print("a b  c d e f g h i   j k l m")
    ...     a b c d e f g h i j k 1 m
    ...     '''
    >>> test = doctest.DocTestFinder().find(f)[0]
    >>> flags = doctest.REPORT_NDIFF
    >>> doctest.DocTestRunner(verbose=False, optionflags=flags).run(test)
    ... # doctest: +ELLIPSIS
    **********************************************************************
    File ..., line 3, in f
    Failed example:
        print("a b  c d e f g h i   j k l m")
    Differences (ndiff with -expected +actual):
        - a b c d e f g h i j k 1 m
        ?                       ^
        + a b  c d e f g h i   j k l m
        ?     +              ++    ^
    TestResults(failed=1, attempted=1)

The REPORT_ONLY_FIRST_FAILURE suppresses result output after the first
failing example:

    >>> def f(x):
    ...     r'''
    ...     >>> print(1) # first success
    ...     1
    ...     >>> print(2) # first failure
    ...     200
    ...     >>> print(3) # second failure
    ...     300
    ...     >>> print(4) # second success
    ...     4
    ...     >>> print(5) # third failure
    ...     500
    ...     '''
    >>> test = doctest.DocTestFinder().find(f)[0]
    >>> flags = doctest.REPORT_ONLY_FIRST_FAILURE
    >>> doctest.DocTestRunner(verbose=False, optionflags=flags).run(test)
    ... # doctest: +ELLIPSIS
    **********************************************************************
    File ..., line 5, in f
    Failed example:
        print(2) # first failure
    Expected:
        200
    Got:
        2
    TestResults(failed=3, attempted=5)

However, output from `report_start` is not suppressed:

    >>> doctest.DocTestRunner(verbose=True, optionflags=flags).run(test)
    ... # doctest: +ELLIPSIS
    Trying:
        print(1) # first success
    Expecting:
        1
    ok
    Trying:
        print(2) # first failure
    Expecting:
        200
    **********************************************************************
    File ..., line 5, in f
    Failed example:
        print(2) # first failure
    Expected:
        200
    Got:
        2
    TestResults(failed=3, attempted=5)

For the purposes of REPORT_ONLY_FIRST_FAILURE, unexpected exceptions
count as failures:

    >>> def f(x):
    ...     r'''
    ...     >>> print(1) # first success
    ...     1
    ...     >>> raise ValueError(2) # first failure
    ...     200
    ...     >>> print(3) # second failure
    ...     300
    ...     >>> print(4) # second success
    ...     4
    ...     >>> print(5) # third failure
    ...     500
    ...     '''
    >>> test = doctest.DocTestFinder().find(f)[0]
    >>> flags = doctest.REPORT_ONLY_FIRST_FAILURE
    >>> doctest.DocTestRunner(verbose=False, optionflags=flags).run(test)
    ... # doctest: +ELLIPSIS
    **********************************************************************
    File ..., line 5, in f
    Failed example:
        raise ValueError(2) # first failure
    Exception raised:
        ...
        ValueError: 2
    TestResults(failed=3, attempted=5)

New option flags can also be registered, via register_optionflag().  Here
we reach into doctest's internals a bit.

    >>> unlikely = "UNLIKELY_OPTION_NAME"
    >>> unlikely in doctest.OPTIONFLAGS_BY_NAME
    False
    >>> new_flag_value = doctest.register_optionflag(unlikely)
    >>> unlikely in doctest.OPTIONFLAGS_BY_NAME
    True

Before 2.4.4/2.5, registering a name more than once erroneously created
more than one flag value.  Here we verify that's fixed:

    >>> redundant_flag_value = doctest.register_optionflag(unlikely)
    >>> redundant_flag_value == new_flag_value
    True

Clean up.
    >>> del doctest.OPTIONFLAGS_BY_NAME[unlikely]

    """

    def option_directives(): r"""
Tests of `DocTestRunner`'s option directive mechanism.

Option directives can be used to turn option flags on or off for a
single example.  To turn an option on for an example, follow that
example with a comment of the form ``# doctest: +OPTION``:

    >>> def f(x): r'''
    ...     >>> print(list(range(10)))      # should fail: no ellipsis
    ...     [0, 1, ..., 9]
    ...
    ...     >>> print(list(range(10)))      # doctest: +ELLIPSIS
    ...     [0, 1, ..., 9]
    ...     '''
    >>> test = doctest.DocTestFinder().find(f)[0]
    >>> doctest.DocTestRunner(verbose=False).run(test)
    ... # doctest: +ELLIPSIS
    **********************************************************************
    File ..., line 2, in f
    Failed example:
        print(list(range(10)))      # should fail: no ellipsis
    Expected:
        [0, 1, ..., 9]
    Got:
        [0, 1, 2, 3, 4, 5, 6, 7, 8, 9]
    TestResults(failed=1, attempted=2)

To turn an option off for an example, follow that example with a
comment of the form ``# doctest: -OPTION``:

    >>> def f(x): r'''
    ...     >>> print(list(range(10)))
    ...     [0, 1, ..., 9]
    ...
    ...     >>> # should fail: no ellipsis
    ...     >>> print(list(range(10)))      # doctest: -ELLIPSIS
    ...     [0, 1, ..., 9]
    ...     '''
    >>> test = doctest.DocTestFinder().find(f)[0]
    >>> doctest.DocTestRunner(verbose=False,
    ...                       optionflags=doctest.ELLIPSIS).run(test)
    ... # doctest: +ELLIPSIS
    **********************************************************************
    File ..., line 6, in f
    Failed example:
        print(list(range(10)))      # doctest: -ELLIPSIS
    Expected:
        [0, 1, ..., 9]
    Got:
        [0, 1, 2, 3, 4, 5, 6, 7, 8, 9]
    TestResults(failed=1, attempted=2)

Option directives affect only the example that they appear with; they
do not change the options for surrounding examples:

    >>> def f(x): r'''
    ...     >>> print(list(range(10)))      # Should fail: no ellipsis
    ...     [0, 1, ..., 9]
    ...
    ...     >>> print(list(range(10)))      # doctest: +ELLIPSIS
    ...     [0, 1, ..., 9]
    ...
    ...     >>> print(list(range(10)))      # Should fail: no ellipsis
    ...     [0, 1, ..., 9]
    ...     '''
    >>> test = doctest.DocTestFinder().find(f)[0]
    >>> doctest.DocTestRunner(verbose=False).run(test)
    ... # doctest: +ELLIPSIS
    **********************************************************************
    File ..., line 2, in f
    Failed example:
        print(list(range(10)))      # Should fail: no ellipsis
    Expected:
        [0, 1, ..., 9]
    Got:
        [0, 1, 2, 3, 4, 5, 6, 7, 8, 9]
    **********************************************************************
    File ..., line 8, in f
    Failed example:
        print(list(range(10)))      # Should fail: no ellipsis
    Expected:
        [0, 1, ..., 9]
    Got:
        [0, 1, 2, 3, 4, 5, 6, 7, 8, 9]
    TestResults(failed=2, attempted=3)

Multiple options may be modified by a single option directive.  They
may be separated by whitespace, commas, or both:

    >>> def f(x): r'''
    ...     >>> print(list(range(10)))      # Should fail
    ...     [0, 1,  ...,   9]
    ...     >>> print(list(range(10)))      # Should succeed
    ...     ... # doctest: +ELLIPSIS +NORMALIZE_WHITESPACE
    ...     [0, 1,  ...,   9]
    ...     '''
    >>> test = doctest.DocTestFinder().find(f)[0]
    >>> doctest.DocTestRunner(verbose=False).run(test)
    ... # doctest: +ELLIPSIS
    **********************************************************************
    File ..., line 2, in f
    Failed example:
        print(list(range(10)))      # Should fail
    Expected:
        [0, 1,  ...,   9]
    Got:
        [0, 1, 2, 3, 4, 5, 6, 7, 8, 9]
    TestResults(failed=1, attempted=2)

    >>> def f(x): r'''
    ...     >>> print(list(range(10)))      # Should fail
    ...     [0, 1,  ...,   9]
    ...     >>> print(list(range(10)))      # Should succeed
    ...     ... # doctest: +ELLIPSIS,+NORMALIZE_WHITESPACE
    ...     [0, 1,  ...,   9]
    ...     '''
    >>> test = doctest.DocTestFinder().find(f)[0]
    >>> doctest.DocTestRunner(verbose=False).run(test)
    ... # doctest: +ELLIPSIS
    **********************************************************************
    File ..., line 2, in f
    Failed example:
        print(list(range(10)))      # Should fail
    Expected:
        [0, 1,  ...,   9]
    Got:
        [0, 1, 2, 3, 4, 5, 6, 7, 8, 9]
    TestResults(failed=1, attempted=2)

    >>> def f(x): r'''
    ...     >>> print(list(range(10)))      # Should fail
    ...     [0, 1,  ...,   9]
    ...     >>> print(list(range(10)))      # Should succeed
    ...     ... # doctest: +ELLIPSIS, +NORMALIZE_WHITESPACE
    ...     [0, 1,  ...,   9]
    ...     '''
    >>> test = doctest.DocTestFinder().find(f)[0]
    >>> doctest.DocTestRunner(verbose=False).run(test)
    ... # doctest: +ELLIPSIS
    **********************************************************************
    File ..., line 2, in f
    Failed example:
        print(list(range(10)))      # Should fail
    Expected:
        [0, 1,  ...,   9]
    Got:
        [0, 1, 2, 3, 4, 5, 6, 7, 8, 9]
    TestResults(failed=1, attempted=2)

The option directive may be put on the line following the source, as
long as a continuation prompt is used:

    >>> def f(x): r'''
    ...     >>> print(list(range(10)))
    ...     ... # doctest: +ELLIPSIS
    ...     [0, 1, ..., 9]
    ...     '''
    >>> test = doctest.DocTestFinder().find(f)[0]
    >>> doctest.DocTestRunner(verbose=False).run(test)
    TestResults(failed=0, attempted=1)

For examples with multi-line source, the option directive may appear
at the end of any line:

    >>> def f(x): r'''
    ...     >>> for x in range(10): # doctest: +ELLIPSIS
    ...     ...     print(' ', x, end='', sep='')
    ...      0 1 2 ... 9
    ...
    ...     >>> for x in range(10):
    ...     ...     print(' ', x, end='', sep='') # doctest: +ELLIPSIS
    ...      0 1 2 ... 9
    ...     '''
    >>> test = doctest.DocTestFinder().find(f)[0]
    >>> doctest.DocTestRunner(verbose=False).run(test)
    TestResults(failed=0, attempted=2)

If more than one line of an example with multi-line source has an
option directive, then they are combined:

    >>> def f(x): r'''
    ...     Should fail (option directive not on the last line):
    ...         >>> for x in range(10): # doctest: +ELLIPSIS
    ...         ...     print(x, end=' ') # doctest: +NORMALIZE_WHITESPACE
    ...         0  1    2...9
    ...     '''
    >>> test = doctest.DocTestFinder().find(f)[0]
    >>> doctest.DocTestRunner(verbose=False).run(test)
    TestResults(failed=0, attempted=1)

It is an error to have a comment of the form ``# doctest:`` that is
*not* followed by words of the form ``+OPTION`` or ``-OPTION``, where
``OPTION`` is an option that has been registered with
`register_option`:

    >>> # Error: Option not registered
    >>> s = '>>> print(12)  #doctest: +BADOPTION'
    >>> test = doctest.DocTestParser().get_doctest(s, {}, 's', 's.py', 0)
    Traceback (most recent call last):
    ValueError: line 1 of the doctest for s has an invalid option: '+BADOPTION'

    >>> # Error: No + or - prefix
    >>> s = '>>> print(12)  #doctest: ELLIPSIS'
    >>> test = doctest.DocTestParser().get_doctest(s, {}, 's', 's.py', 0)
    Traceback (most recent call last):
    ValueError: line 1 of the doctest for s has an invalid option: 'ELLIPSIS'

It is an error to use an option directive on a line that contains no
source:

    >>> s = '>>> # doctest: +ELLIPSIS'
    >>> test = doctest.DocTestParser().get_doctest(s, {}, 's', 's.py', 0)
    Traceback (most recent call last):
    ValueError: line 0 of the doctest for s has an option directive on a line with no example: '# doctest: +ELLIPSIS'
"""

def test_testsource(): r"""
Unit tests for `testsource()`.

The testsource() function takes a module and a name, finds the (first)
test with that name in that module, and converts it to a script. The
example code is converted to regular Python code.  The surrounding
words and expected output are converted to comments:

    >>> import test.test_doctest
    >>> name = 'test.test_doctest.sample_func'
    >>> print(doctest.testsource(test.test_doctest, name))
    # Blah blah
    #
    print(sample_func(22))
    # Expected:
    ## 44
    #
    # Yee ha!
    <BLANKLINE>

    >>> name = 'test.test_doctest.SampleNewStyleClass'
    >>> print(doctest.testsource(test.test_doctest, name))
    print('1\n2\n3')
    # Expected:
    ## 1
    ## 2
    ## 3
    <BLANKLINE>

    >>> name = 'test.test_doctest.SampleClass.a_classmethod'
    >>> print(doctest.testsource(test.test_doctest, name))
    print(SampleClass.a_classmethod(10))
    # Expected:
    ## 12
    print(SampleClass(0).a_classmethod(10))
    # Expected:
    ## 12
    <BLANKLINE>
"""

def test_debug(): r"""

Create a docstring that we want to debug:

    >>> s = '''
    ...     >>> x = 12
    ...     >>> print(x)
    ...     12
    ...     '''

Create some fake stdin input, to feed to the debugger:

    >>> real_stdin = sys.stdin
    >>> sys.stdin = _FakeInput(['next', 'print(x)', 'continue'])

Run the debugger on the docstring, and then restore sys.stdin.

    >>> try: doctest.debug_src(s)
    ... finally: sys.stdin = real_stdin
    > <string>(1)<module>()
    (Pdb) next
    12
    --Return--
    > <string>(1)<module>()->None
    (Pdb) print(x)
    12
    (Pdb) continue

"""

if not hasattr(sys, 'gettrace') or not sys.gettrace():
    def test_pdb_set_trace():
        """Using pdb.set_trace from a doctest.

        You can use pdb.set_trace from a doctest.  To do so, you must
        retrieve the set_trace function from the pdb module at the time
        you use it.  The doctest module changes sys.stdout so that it can
        capture program output.  It also temporarily replaces pdb.set_trace
        with a version that restores stdout.  This is necessary for you to
        see debugger output.

          >>> doc = '''
          ... >>> x = 42
          ... >>> raise Exception('clé')
          ... Traceback (most recent call last):
          ... Exception: clé
          ... >>> import pdb; pdb.set_trace()
          ... '''
          >>> parser = doctest.DocTestParser()
          >>> test = parser.get_doctest(doc, {}, "foo-bar@baz", "foo-bar@baz.py", 0)
          >>> runner = doctest.DocTestRunner(verbose=False)

        To demonstrate this, we'll create a fake standard input that
        captures our debugger input:

          >>> import tempfile
          >>> real_stdin = sys.stdin
          >>> sys.stdin = _FakeInput([
          ...    'print(x)',  # print data defined by the example
          ...    'continue', # stop debugging
          ...    ''])

          >>> try: runner.run(test)
          ... finally: sys.stdin = real_stdin
          --Return--
          > <doctest foo-bar@baz[2]>(1)<module>()->None
          -> import pdb; pdb.set_trace()
          (Pdb) print(x)
          42
          (Pdb) continue
          TestResults(failed=0, attempted=3)

          You can also put pdb.set_trace in a function called from a test:

          >>> def calls_set_trace():
          ...    y=2
          ...    import pdb; pdb.set_trace()

          >>> doc = '''
          ... >>> x=1
          ... >>> calls_set_trace()
          ... '''
          >>> test = parser.get_doctest(doc, globals(), "foo-bar@baz", "foo-bar@baz.py", 0)
          >>> real_stdin = sys.stdin
          >>> sys.stdin = _FakeInput([
          ...    'print(y)',  # print data defined in the function
          ...    'up',       # out of function
          ...    'print(x)',  # print data defined by the example
          ...    'continue', # stop debugging
          ...    ''])

          >>> try:
          ...     runner.run(test)
          ... finally:
          ...     sys.stdin = real_stdin
          --Return--
          > <doctest test.test_doctest.test_pdb_set_trace[8]>(3)calls_set_trace()->None
          -> import pdb; pdb.set_trace()
          (Pdb) print(y)
          2
          (Pdb) up
          > <doctest foo-bar@baz[1]>(1)<module>()
          -> calls_set_trace()
          (Pdb) print(x)
          1
          (Pdb) continue
          TestResults(failed=0, attempted=2)

        During interactive debugging, source code is shown, even for
        doctest examples:

          >>> doc = '''
          ... >>> def f(x):
          ... ...     g(x*2)
          ... >>> def g(x):
          ... ...     print(x+3)
          ... ...     import pdb; pdb.set_trace()
          ... >>> f(3)
          ... '''
          >>> test = parser.get_doctest(doc, globals(), "foo-bar@baz", "foo-bar@baz.py", 0)
          >>> real_stdin = sys.stdin
          >>> sys.stdin = _FakeInput([
          ...    'list',     # list source from example 2
          ...    'next',     # return from g()
          ...    'list',     # list source from example 1
          ...    'next',     # return from f()
          ...    'list',     # list source from example 3
          ...    'continue', # stop debugging
          ...    ''])
          >>> try: runner.run(test)
          ... finally: sys.stdin = real_stdin
          ... # doctest: +NORMALIZE_WHITESPACE
          --Return--
          > <doctest foo-bar@baz[1]>(3)g()->None
          -> import pdb; pdb.set_trace()
          (Pdb) list
            1     def g(x):
            2         print(x+3)
            3  ->     import pdb; pdb.set_trace()
          [EOF]
          (Pdb) next
          --Return--
          > <doctest foo-bar@baz[0]>(2)f()->None
          -> g(x*2)
          (Pdb) list
            1     def f(x):
            2  ->     g(x*2)
          [EOF]
          (Pdb) next
          --Return--
          > <doctest foo-bar@baz[2]>(1)<module>()->None
          -> f(3)
          (Pdb) list
            1  -> f(3)
          [EOF]
          (Pdb) continue
          **********************************************************************
          File "foo-bar@baz.py", line 7, in foo-bar@baz
          Failed example:
              f(3)
          Expected nothing
          Got:
              9
          TestResults(failed=1, attempted=3)
          """

    def test_pdb_set_trace_nested():
        """This illustrates more-demanding use of set_trace with nested functions.

        >>> class C(object):
        ...     def calls_set_trace(self):
        ...         y = 1
        ...         import pdb; pdb.set_trace()
        ...         self.f1()
        ...         y = 2
        ...     def f1(self):
        ...         x = 1
        ...         self.f2()
        ...         x = 2
        ...     def f2(self):
        ...         z = 1
        ...         z = 2

        >>> calls_set_trace = C().calls_set_trace

        >>> doc = '''
        ... >>> a = 1
        ... >>> calls_set_trace()
        ... '''
        >>> parser = doctest.DocTestParser()
        >>> runner = doctest.DocTestRunner(verbose=False)
        >>> test = parser.get_doctest(doc, globals(), "foo-bar@baz", "foo-bar@baz.py", 0)
        >>> real_stdin = sys.stdin
        >>> sys.stdin = _FakeInput([
        ...    'print(y)',  # print data defined in the function
        ...    'step', 'step', 'step', 'step', 'step', 'step', 'print(z)',
        ...    'up', 'print(x)',
        ...    'up', 'print(y)',
        ...    'up', 'print(foo)',
        ...    'continue', # stop debugging
        ...    ''])

        >>> try:
        ...     runner.run(test)
        ... finally:
        ...     sys.stdin = real_stdin
        ... # doctest: +REPORT_NDIFF
        > <doctest test.test_doctest.test_pdb_set_trace_nested[0]>(5)calls_set_trace()
        -> self.f1()
        (Pdb) print(y)
        1
        (Pdb) step
        --Call--
        > <doctest test.test_doctest.test_pdb_set_trace_nested[0]>(7)f1()
        -> def f1(self):
        (Pdb) step
        > <doctest test.test_doctest.test_pdb_set_trace_nested[0]>(8)f1()
        -> x = 1
        (Pdb) step
        > <doctest test.test_doctest.test_pdb_set_trace_nested[0]>(9)f1()
        -> self.f2()
        (Pdb) step
        --Call--
        > <doctest test.test_doctest.test_pdb_set_trace_nested[0]>(11)f2()
        -> def f2(self):
        (Pdb) step
        > <doctest test.test_doctest.test_pdb_set_trace_nested[0]>(12)f2()
        -> z = 1
        (Pdb) step
        > <doctest test.test_doctest.test_pdb_set_trace_nested[0]>(13)f2()
        -> z = 2
        (Pdb) print(z)
        1
        (Pdb) up
        > <doctest test.test_doctest.test_pdb_set_trace_nested[0]>(9)f1()
        -> self.f2()
        (Pdb) print(x)
        1
        (Pdb) up
        > <doctest test.test_doctest.test_pdb_set_trace_nested[0]>(5)calls_set_trace()
        -> self.f1()
        (Pdb) print(y)
        1
        (Pdb) up
        > <doctest foo-bar@baz[1]>(1)<module>()
        -> calls_set_trace()
        (Pdb) print(foo)
        *** NameError: name 'foo' is not defined
        (Pdb) continue
        TestResults(failed=0, attempted=2)
    """

def test_DocTestSuite():
    """DocTestSuite creates a unittest test suite from a doctest.

       We create a Suite by providing a module.  A module can be provided
       by passing a module object:

         >>> import unittest
         >>> import test.sample_doctest
         >>> suite = doctest.DocTestSuite(test.sample_doctest)
         >>> suite.run(unittest.TestResult())
         <unittest.result.TestResult run=9 errors=0 failures=4>

       We can also supply the module by name:

         >>> suite = doctest.DocTestSuite('test.sample_doctest')
         >>> suite.run(unittest.TestResult())
         <unittest.result.TestResult run=9 errors=0 failures=4>

       We can use the current module:

         >>> suite = test.sample_doctest.test_suite()
         >>> suite.run(unittest.TestResult())
         <unittest.result.TestResult run=9 errors=0 failures=4>

       We can supply global variables.  If we pass globs, they will be
       used instead of the module globals.  Here we'll pass an empty
       globals, triggering an extra error:

         >>> suite = doctest.DocTestSuite('test.sample_doctest', globs={})
         >>> suite.run(unittest.TestResult())
         <unittest.result.TestResult run=9 errors=0 failures=5>

       Alternatively, we can provide extra globals.  Here we'll make an
       error go away by providing an extra global variable:

         >>> suite = doctest.DocTestSuite('test.sample_doctest',
         ...                              extraglobs={'y': 1})
         >>> suite.run(unittest.TestResult())
         <unittest.result.TestResult run=9 errors=0 failures=3>

       You can pass option flags.  Here we'll cause an extra error
       by disabling the blank-line feature:

         >>> suite = doctest.DocTestSuite('test.sample_doctest',
         ...                      optionflags=doctest.DONT_ACCEPT_BLANKLINE)
         >>> suite.run(unittest.TestResult())
         <unittest.result.TestResult run=9 errors=0 failures=5>

       You can supply setUp and tearDown functions:

         >>> def setUp(t):
         ...     import test.test_doctest
         ...     test.test_doctest.sillySetup = True

         >>> def tearDown(t):
         ...     import test.test_doctest
         ...     del test.test_doctest.sillySetup

       Here, we installed a silly variable that the test expects:

         >>> suite = doctest.DocTestSuite('test.sample_doctest',
         ...      setUp=setUp, tearDown=tearDown)
         >>> suite.run(unittest.TestResult())
         <unittest.result.TestResult run=9 errors=0 failures=3>

       But the tearDown restores sanity:

         >>> import test.test_doctest
         >>> test.test_doctest.sillySetup
         Traceback (most recent call last):
         ...
         AttributeError: 'module' object has no attribute 'sillySetup'

       The setUp and tearDown funtions are passed test objects. Here
       we'll use the setUp function to supply the missing variable y:

         >>> def setUp(test):
         ...     test.globs['y'] = 1

         >>> suite = doctest.DocTestSuite('test.sample_doctest', setUp=setUp)
         >>> suite.run(unittest.TestResult())
         <unittest.result.TestResult run=9 errors=0 failures=3>

       Here, we didn't need to use a tearDown function because we
       modified the test globals, which are a copy of the
       sample_doctest module dictionary.  The test globals are
       automatically cleared for us after a test.
       """

def test_DocFileSuite():
    """We can test tests found in text files using a DocFileSuite.

       We create a suite by providing the names of one or more text
       files that include examples:

         >>> import unittest
         >>> suite = doctest.DocFileSuite('test_doctest.txt',
         ...                              'test_doctest2.txt',
         ...                              'test_doctest4.txt')
         >>> suite.run(unittest.TestResult())
         <unittest.result.TestResult run=3 errors=0 failures=2>

       The test files are looked for in the directory containing the
       calling module.  A package keyword argument can be provided to
       specify a different relative location.

         >>> import unittest
         >>> suite = doctest.DocFileSuite('test_doctest.txt',
         ...                              'test_doctest2.txt',
         ...                              'test_doctest4.txt',
         ...                              package='test')
         >>> suite.run(unittest.TestResult())
         <unittest.result.TestResult run=3 errors=0 failures=2>

       Support for using a package's __loader__.get_data() is also
       provided.

         >>> import unittest, pkgutil, test
         >>> added_loader = False
         >>> if not hasattr(test, '__loader__'):
         ...     test.__loader__ = pkgutil.get_loader(test)
         ...     added_loader = True
         >>> try:
         ...     suite = doctest.DocFileSuite('test_doctest.txt',
         ...                                  'test_doctest2.txt',
         ...                                  'test_doctest4.txt',
         ...                                  package='test')
         ...     suite.run(unittest.TestResult())
         ... finally:
         ...     if added_loader:
         ...         del test.__loader__
         <unittest.result.TestResult run=3 errors=0 failures=2>

       '/' should be used as a path separator.  It will be converted
       to a native separator at run time:

         >>> suite = doctest.DocFileSuite('../test/test_doctest.txt')
         >>> suite.run(unittest.TestResult())
         <unittest.result.TestResult run=1 errors=0 failures=1>

       If DocFileSuite is used from an interactive session, then files
       are resolved relative to the directory of sys.argv[0]:

         >>> import types, os.path, test.test_doctest
         >>> save_argv = sys.argv
         >>> sys.argv = [test.test_doctest.__file__]
         >>> suite = doctest.DocFileSuite('test_doctest.txt',
         ...                              package=types.ModuleType('__main__'))
         >>> sys.argv = save_argv

       By setting `module_relative=False`, os-specific paths may be
       used (including absolute paths and paths relative to the
       working directory):

         >>> # Get the absolute path of the test package.
         >>> test_doctest_path = os.path.abspath(test.test_doctest.__file__)
         >>> test_pkg_path = os.path.split(test_doctest_path)[0]

         >>> # Use it to find the absolute path of test_doctest.txt.
         >>> test_file = os.path.join(test_pkg_path, 'test_doctest.txt')

         >>> suite = doctest.DocFileSuite(test_file, module_relative=False)
         >>> suite.run(unittest.TestResult())
         <unittest.result.TestResult run=1 errors=0 failures=1>

       It is an error to specify `package` when `module_relative=False`:

         >>> suite = doctest.DocFileSuite(test_file, module_relative=False,
         ...                              package='test')
         Traceback (most recent call last):
         ValueError: Package may only be specified for module-relative paths.

       You can specify initial global variables:

         >>> suite = doctest.DocFileSuite('test_doctest.txt',
         ...                              'test_doctest2.txt',
         ...                              'test_doctest4.txt',
         ...                              globs={'favorite_color': 'blue'})
         >>> suite.run(unittest.TestResult())
         <unittest.result.TestResult run=3 errors=0 failures=1>

       In this case, we supplied a missing favorite color. You can
       provide doctest options:

         >>> suite = doctest.DocFileSuite('test_doctest.txt',
         ...                              'test_doctest2.txt',
         ...                              'test_doctest4.txt',
         ...                         optionflags=doctest.DONT_ACCEPT_BLANKLINE,
         ...                              globs={'favorite_color': 'blue'})
         >>> suite.run(unittest.TestResult())
         <unittest.result.TestResult run=3 errors=0 failures=2>

       And, you can provide setUp and tearDown functions:

         >>> def setUp(t):
         ...     import test.test_doctest
         ...     test.test_doctest.sillySetup = True

         >>> def tearDown(t):
         ...     import test.test_doctest
         ...     del test.test_doctest.sillySetup

       Here, we installed a silly variable that the test expects:

         >>> suite = doctest.DocFileSuite('test_doctest.txt',
         ...                              'test_doctest2.txt',
         ...                              'test_doctest4.txt',
         ...                              setUp=setUp, tearDown=tearDown)
         >>> suite.run(unittest.TestResult())
         <unittest.result.TestResult run=3 errors=0 failures=1>

       But the tearDown restores sanity:

         >>> import test.test_doctest
         >>> test.test_doctest.sillySetup
         Traceback (most recent call last):
         ...
         AttributeError: 'module' object has no attribute 'sillySetup'

       The setUp and tearDown funtions are passed test objects.
       Here, we'll use a setUp function to set the favorite color in
       test_doctest.txt:

         >>> def setUp(test):
         ...     test.globs['favorite_color'] = 'blue'

         >>> suite = doctest.DocFileSuite('test_doctest.txt', setUp=setUp)
         >>> suite.run(unittest.TestResult())
         <unittest.result.TestResult run=1 errors=0 failures=0>

       Here, we didn't need to use a tearDown function because we
       modified the test globals.  The test globals are
       automatically cleared for us after a test.

       Tests in a file run using `DocFileSuite` can also access the
       `__file__` global, which is set to the name of the file
       containing the tests:

         >>> suite = doctest.DocFileSuite('test_doctest3.txt')
         >>> suite.run(unittest.TestResult())
         <unittest.result.TestResult run=1 errors=0 failures=0>

       If the tests contain non-ASCII characters, we have to specify which
       encoding the file is encoded with. We do so by using the `encoding`
       parameter:

         >>> suite = doctest.DocFileSuite('test_doctest.txt',
         ...                              'test_doctest2.txt',
         ...                              'test_doctest4.txt',
         ...                              encoding='utf-8')
         >>> suite.run(unittest.TestResult())
         <unittest.result.TestResult run=3 errors=0 failures=2>

       """

def test_trailing_space_in_test():
    """
    Trailing spaces in expected output are significant:

      >>> x, y = 'foo', ''
      >>> print(x, y)
      foo \n
    """


def test_unittest_reportflags():
    """Default unittest reporting flags can be set to control reporting

    Here, we'll set the REPORT_ONLY_FIRST_FAILURE option so we see
    only the first failure of each test.  First, we'll look at the
    output without the flag.  The file test_doctest.txt file has two
    tests. They both fail if blank lines are disabled:

      >>> suite = doctest.DocFileSuite('test_doctest.txt',
      ...                          optionflags=doctest.DONT_ACCEPT_BLANKLINE)
      >>> import unittest
      >>> result = suite.run(unittest.TestResult())
      >>> print(result.failures[0][1]) # doctest: +ELLIPSIS
      Traceback ...
      Failed example:
          favorite_color
      ...
      Failed example:
          if 1:
      ...

    Note that we see both failures displayed.

      >>> old = doctest.set_unittest_reportflags(
      ...    doctest.REPORT_ONLY_FIRST_FAILURE)

    Now, when we run the test:

      >>> result = suite.run(unittest.TestResult())
      >>> print(result.failures[0][1]) # doctest: +ELLIPSIS
      Traceback ...
      Failed example:
          favorite_color
      Exception raised:
          ...
          NameError: name 'favorite_color' is not defined
      <BLANKLINE>
      <BLANKLINE>

    We get only the first failure.

    If we give any reporting options when we set up the tests,
    however:

      >>> suite = doctest.DocFileSuite('test_doctest.txt',
      ...     optionflags=doctest.DONT_ACCEPT_BLANKLINE | doctest.REPORT_NDIFF)

    Then the default eporting options are ignored:

      >>> result = suite.run(unittest.TestResult())
      >>> print(result.failures[0][1]) # doctest: +ELLIPSIS
      Traceback ...
      Failed example:
          favorite_color
      ...
      Failed example:
          if 1:
             print('a')
             print()
             print('b')
      Differences (ndiff with -expected +actual):
            a
          - <BLANKLINE>
          +
            b
      <BLANKLINE>
      <BLANKLINE>


    Test runners can restore the formatting flags after they run:

      >>> ignored = doctest.set_unittest_reportflags(old)

    """

def test_testfile(): r"""
Tests for the `testfile()` function.  This function runs all the
doctest examples in a given file.  In its simple invokation, it is
called with the name of a file, which is taken to be relative to the
calling module.  The return value is (#failures, #tests).

We don't want `-v` in sys.argv for these tests.

    >>> save_argv = sys.argv
    >>> if '-v' in sys.argv:
    ...     sys.argv = [arg for arg in save_argv if arg != '-v']


    >>> doctest.testfile('test_doctest.txt') # doctest: +ELLIPSIS
    **********************************************************************
    File "...", line 6, in test_doctest.txt
    Failed example:
        favorite_color
    Exception raised:
        ...
        NameError: name 'favorite_color' is not defined
    **********************************************************************
    1 items had failures:
       1 of   2 in test_doctest.txt
    ***Test Failed*** 1 failures.
    TestResults(failed=1, attempted=2)
    >>> doctest.master = None  # Reset master.

(Note: we'll be clearing doctest.master after each call to
`doctest.testfile`, to suppress warnings about multiple tests with the
same name.)

Globals may be specified with the `globs` and `extraglobs` parameters:

    >>> globs = {'favorite_color': 'blue'}
    >>> doctest.testfile('test_doctest.txt', globs=globs)
    TestResults(failed=0, attempted=2)
    >>> doctest.master = None  # Reset master.

    >>> extraglobs = {'favorite_color': 'red'}
    >>> doctest.testfile('test_doctest.txt', globs=globs,
    ...                  extraglobs=extraglobs) # doctest: +ELLIPSIS
    **********************************************************************
    File "...", line 6, in test_doctest.txt
    Failed example:
        favorite_color
    Expected:
        'blue'
    Got:
        'red'
    **********************************************************************
    1 items had failures:
       1 of   2 in test_doctest.txt
    ***Test Failed*** 1 failures.
    TestResults(failed=1, attempted=2)
    >>> doctest.master = None  # Reset master.

The file may be made relative to a given module or package, using the
optional `module_relative` parameter:

    >>> doctest.testfile('test_doctest.txt', globs=globs,
    ...                  module_relative='test')
    TestResults(failed=0, attempted=2)
    >>> doctest.master = None  # Reset master.

Verbosity can be increased with the optional `verbose` parameter:

    >>> doctest.testfile('test_doctest.txt', globs=globs, verbose=True)
    Trying:
        favorite_color
    Expecting:
        'blue'
    ok
    Trying:
        if 1:
           print('a')
           print()
           print('b')
    Expecting:
        a
        <BLANKLINE>
        b
    ok
    1 items passed all tests:
       2 tests in test_doctest.txt
    2 tests in 1 items.
    2 passed and 0 failed.
    Test passed.
    TestResults(failed=0, attempted=2)
    >>> doctest.master = None  # Reset master.

The name of the test may be specified with the optional `name`
parameter:

    >>> doctest.testfile('test_doctest.txt', name='newname')
    ... # doctest: +ELLIPSIS
    **********************************************************************
    File "...", line 6, in newname
    ...
    TestResults(failed=1, attempted=2)
    >>> doctest.master = None  # Reset master.

The summary report may be suppressed with the optional `report`
parameter:

    >>> doctest.testfile('test_doctest.txt', report=False)
    ... # doctest: +ELLIPSIS
    **********************************************************************
    File "...", line 6, in test_doctest.txt
    Failed example:
        favorite_color
    Exception raised:
        ...
        NameError: name 'favorite_color' is not defined
    TestResults(failed=1, attempted=2)
    >>> doctest.master = None  # Reset master.

The optional keyword argument `raise_on_error` can be used to raise an
exception on the first error (which may be useful for postmortem
debugging):

    >>> doctest.testfile('test_doctest.txt', raise_on_error=True)
    ... # doctest: +ELLIPSIS
    Traceback (most recent call last):
    doctest.UnexpectedException: ...
    >>> doctest.master = None  # Reset master.

If the tests contain non-ASCII characters, the tests might fail, since
it's unknown which encoding is used. The encoding can be specified
using the optional keyword argument `encoding`:

    >>> doctest.testfile('test_doctest4.txt', encoding='latin-1') # doctest: +ELLIPSIS
    **********************************************************************
    File "...", line 7, in test_doctest4.txt
    Failed example:
        '...'
    Expected:
        'f\xf6\xf6'
    Got:
        'f\xc3\xb6\xc3\xb6'
    **********************************************************************
    ...
    **********************************************************************
    1 items had failures:
       2 of   2 in test_doctest4.txt
    ***Test Failed*** 2 failures.
    TestResults(failed=2, attempted=2)
    >>> doctest.master = None  # Reset master.

    >>> doctest.testfile('test_doctest4.txt', encoding='utf-8')
    TestResults(failed=0, attempted=2)
    >>> doctest.master = None  # Reset master.

Test the verbose output:

    >>> doctest.testfile('test_doctest4.txt', encoding='utf-8', verbose=True)
    Trying:
        'föö'
    Expecting:
        'f\xf6\xf6'
    ok
    Trying:
        'bąr'
    Expecting:
        'b\u0105r'
    ok
    1 items passed all tests:
       2 tests in test_doctest4.txt
    2 tests in 1 items.
    2 passed and 0 failed.
    Test passed.
    TestResults(failed=0, attempted=2)
    >>> doctest.master = None  # Reset master.
    >>> sys.argv = save_argv
"""

def test_testmod(): r"""
Tests for the testmod function.  More might be useful, but for now we're just
testing the case raised by Issue 6195, where trying to doctest a C module would
fail with a UnicodeDecodeError because doctest tried to read the "source" lines
out of the binary module.

    >>> import unicodedata
    >>> doctest.testmod(unicodedata, verbose=False)
    TestResults(failed=0, attempted=0)
"""

try:
    os.fsencode("foo-bär@baz.py")
except UnicodeEncodeError:
    # Skip the test: the filesystem encoding is unable to encode the filename
    pass
else:
    def test_unicode(): """
Check doctest with a non-ascii filename:

    >>> doc = '''
    ... >>> raise Exception('clé')
    ... '''
    ...
    >>> parser = doctest.DocTestParser()
    >>> test = parser.get_doctest(doc, {}, "foo-bär@baz", "foo-bär@baz.py", 0)
    >>> test
    <DocTest foo-bär@baz from foo-bär@baz.py:0 (1 example)>
    >>> runner = doctest.DocTestRunner(verbose=False)
    >>> runner.run(test) # doctest: +ELLIPSIS
    **********************************************************************
    File "foo-bär@baz.py", line 2, in foo-bär@baz
    Failed example:
        raise Exception('clé')
    Exception raised:
        Traceback (most recent call last):
          File ...
            compileflags, 1), test.globs)
          File "<doctest foo-bär@baz[0]>", line 1, in <module>
            raise Exception('clé')
        Exception: clé
    TestResults(failed=1, attempted=1)
    """

######################################################################
## Main
######################################################################

def test_main():
    # Check the doctest cases in doctest itself:
    support.run_doctest(doctest, verbosity=True)
    # Check the doctest cases defined here:
    from test import test_doctest
    support.run_doctest(test_doctest, verbosity=True)

import sys, re, io

def test_coverage(coverdir):
    trace = support.import_module('trace')
    tracer = trace.Trace(ignoredirs=[sys.prefix, sys.exec_prefix,],
                         trace=0, count=1)
    tracer.run('test_main()')
    r = tracer.results()
    print('Writing coverage results...')
    r.write_results(show_missing=True, summary=True,
                    coverdir=coverdir)

if __name__ == '__main__':
    if '-c' in sys.argv:
        test_coverage('/tmp/doctest.cover')
    else:
        test_main()<|MERGE_RESOLUTION|>--- conflicted
+++ resolved
@@ -377,11 +377,8 @@
     True
     >>> test != same_test
     False
-<<<<<<< HEAD
-=======
     >>> hash(test) == hash(same_test)
     True
->>>>>>> 165b1283
     >>> docstring = '''
     ...     >>> print 42
     ...     42
@@ -403,11 +400,8 @@
     True
     >>> test_case != same_test_case
     False
-<<<<<<< HEAD
-=======
     >>> hash(test_case) == hash(same_test_case)
     True
->>>>>>> 165b1283
     >>> test == other_test_case
     False
     >>> test != other_test_case
