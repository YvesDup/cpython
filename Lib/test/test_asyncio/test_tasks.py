"""Tests for tasks.py."""

import gc
import os.path
import sys
import types
import unittest
import weakref
from test.script_helper import assert_python_ok

import asyncio
from asyncio import test_utils


@asyncio.coroutine
def coroutine_function():
    pass


class Dummy:

    def __repr__(self):
        return 'Dummy()'

    def __call__(self, *args):
        pass


class TaskTests(unittest.TestCase):

    def setUp(self):
        self.loop = test_utils.TestLoop()
        asyncio.set_event_loop(None)

    def tearDown(self):
        self.loop.close()
        gc.collect()

    def test_task_class(self):
        @asyncio.coroutine
        def notmuch():
            return 'ok'
        t = asyncio.Task(notmuch(), loop=self.loop)
        self.loop.run_until_complete(t)
        self.assertTrue(t.done())
        self.assertEqual(t.result(), 'ok')
        self.assertIs(t._loop, self.loop)

        loop = asyncio.new_event_loop()
        t = asyncio.Task(notmuch(), loop=loop)
        self.assertIs(t._loop, loop)
        loop.close()

    def test_async_coroutine(self):
        @asyncio.coroutine
        def notmuch():
            return 'ok'
        t = asyncio.async(notmuch(), loop=self.loop)
        self.loop.run_until_complete(t)
        self.assertTrue(t.done())
        self.assertEqual(t.result(), 'ok')
        self.assertIs(t._loop, self.loop)

        loop = asyncio.new_event_loop()
        t = asyncio.async(notmuch(), loop=loop)
        self.assertIs(t._loop, loop)
        loop.close()

    def test_async_future(self):
        f_orig = asyncio.Future(loop=self.loop)
        f_orig.set_result('ko')

        f = asyncio.async(f_orig)
        self.loop.run_until_complete(f)
        self.assertTrue(f.done())
        self.assertEqual(f.result(), 'ko')
        self.assertIs(f, f_orig)

        loop = asyncio.new_event_loop()

        with self.assertRaises(ValueError):
            f = asyncio.async(f_orig, loop=loop)

        loop.close()

        f = asyncio.async(f_orig, loop=self.loop)
        self.assertIs(f, f_orig)

    def test_async_task(self):
        @asyncio.coroutine
        def notmuch():
            return 'ok'
        t_orig = asyncio.Task(notmuch(), loop=self.loop)
        t = asyncio.async(t_orig)
        self.loop.run_until_complete(t)
        self.assertTrue(t.done())
        self.assertEqual(t.result(), 'ok')
        self.assertIs(t, t_orig)

        loop = asyncio.new_event_loop()

        with self.assertRaises(ValueError):
            t = asyncio.async(t_orig, loop=loop)

        loop.close()

        t = asyncio.async(t_orig, loop=self.loop)
        self.assertIs(t, t_orig)

    def test_async_neither(self):
        with self.assertRaises(TypeError):
            asyncio.async('ok')

    def test_task_repr(self):
        @asyncio.coroutine
        def notmuch():
            yield from []
            return 'abc'

        filename, lineno = test_utils.get_function_source(notmuch)
        src = "%s:%s" % (filename, lineno)

        t = asyncio.Task(notmuch(), loop=self.loop)
        t.add_done_callback(Dummy())
        self.assertEqual(repr(t),
                         'Task(<notmuch at %s>)<PENDING, [Dummy()]>' % src)

        t.cancel()  # Does not take immediate effect!
        self.assertEqual(repr(t),
                         'Task(<notmuch at %s>)<CANCELLING, [Dummy()]>' % src)
        self.assertRaises(asyncio.CancelledError,
                          self.loop.run_until_complete, t)
        self.assertEqual(repr(t),
                         'Task(<notmuch done at %s>)<CANCELLED>' % filename)

        t = asyncio.Task(notmuch(), loop=self.loop)
        self.loop.run_until_complete(t)
        self.assertEqual(repr(t),
                         "Task(<notmuch done at %s>)<result='abc'>" % filename)

    def test_task_repr_custom(self):
        @asyncio.coroutine
        def notmuch():
            pass

        class T(asyncio.Future):
            def __repr__(self):
                return 'T[]'

        class MyTask(asyncio.Task, T):
            def __repr__(self):
                return super().__repr__()

        gen = notmuch()
        t = MyTask(gen, loop=self.loop)
        filename = gen.gi_code.co_filename
        lineno = gen.gi_frame.f_lineno
<<<<<<< HEAD
        self.assertEqual(repr(t), 'T[](<notmuch at %s:%s>)' % (filename, lineno))
=======
        if sys.version_info >= (3, 5):
            name = 'notmuch'
        else:
            # On Python < 3.5, generators inherit the name of the code, not of
            # the function. See: http://bugs.python.org/issue21205
            name = 'coro'
        self.assertEqual(repr(t), 'T[](<%s at %s:%s>)' % (name, filename, lineno))
>>>>>>> 4802c6ee

    def test_task_basics(self):
        @asyncio.coroutine
        def outer():
            a = yield from inner1()
            b = yield from inner2()
            return a+b

        @asyncio.coroutine
        def inner1():
            return 42

        @asyncio.coroutine
        def inner2():
            return 1000

        t = outer()
        self.assertEqual(self.loop.run_until_complete(t), 1042)

    def test_cancel(self):

        def gen():
            when = yield
            self.assertAlmostEqual(10.0, when)
            yield 0

        loop = test_utils.TestLoop(gen)
        self.addCleanup(loop.close)

        @asyncio.coroutine
        def task():
            yield from asyncio.sleep(10.0, loop=loop)
            return 12

        t = asyncio.Task(task(), loop=loop)
        loop.call_soon(t.cancel)
        with self.assertRaises(asyncio.CancelledError):
            loop.run_until_complete(t)
        self.assertTrue(t.done())
        self.assertTrue(t.cancelled())
        self.assertFalse(t.cancel())

    def test_cancel_yield(self):
        @asyncio.coroutine
        def task():
            yield
            yield
            return 12

        t = asyncio.Task(task(), loop=self.loop)
        test_utils.run_briefly(self.loop)  # start coro
        t.cancel()
        self.assertRaises(
            asyncio.CancelledError, self.loop.run_until_complete, t)
        self.assertTrue(t.done())
        self.assertTrue(t.cancelled())
        self.assertFalse(t.cancel())

    def test_cancel_inner_future(self):
        f = asyncio.Future(loop=self.loop)

        @asyncio.coroutine
        def task():
            yield from f
            return 12

        t = asyncio.Task(task(), loop=self.loop)
        test_utils.run_briefly(self.loop)  # start task
        f.cancel()
        with self.assertRaises(asyncio.CancelledError):
            self.loop.run_until_complete(t)
        self.assertTrue(f.cancelled())
        self.assertTrue(t.cancelled())

    def test_cancel_both_task_and_inner_future(self):
        f = asyncio.Future(loop=self.loop)

        @asyncio.coroutine
        def task():
            yield from f
            return 12

        t = asyncio.Task(task(), loop=self.loop)
        test_utils.run_briefly(self.loop)

        f.cancel()
        t.cancel()

        with self.assertRaises(asyncio.CancelledError):
            self.loop.run_until_complete(t)

        self.assertTrue(t.done())
        self.assertTrue(f.cancelled())
        self.assertTrue(t.cancelled())

    def test_cancel_task_catching(self):
        fut1 = asyncio.Future(loop=self.loop)
        fut2 = asyncio.Future(loop=self.loop)

        @asyncio.coroutine
        def task():
            yield from fut1
            try:
                yield from fut2
            except asyncio.CancelledError:
                return 42

        t = asyncio.Task(task(), loop=self.loop)
        test_utils.run_briefly(self.loop)
        self.assertIs(t._fut_waiter, fut1)  # White-box test.
        fut1.set_result(None)
        test_utils.run_briefly(self.loop)
        self.assertIs(t._fut_waiter, fut2)  # White-box test.
        t.cancel()
        self.assertTrue(fut2.cancelled())
        res = self.loop.run_until_complete(t)
        self.assertEqual(res, 42)
        self.assertFalse(t.cancelled())

    def test_cancel_task_ignoring(self):
        fut1 = asyncio.Future(loop=self.loop)
        fut2 = asyncio.Future(loop=self.loop)
        fut3 = asyncio.Future(loop=self.loop)

        @asyncio.coroutine
        def task():
            yield from fut1
            try:
                yield from fut2
            except asyncio.CancelledError:
                pass
            res = yield from fut3
            return res

        t = asyncio.Task(task(), loop=self.loop)
        test_utils.run_briefly(self.loop)
        self.assertIs(t._fut_waiter, fut1)  # White-box test.
        fut1.set_result(None)
        test_utils.run_briefly(self.loop)
        self.assertIs(t._fut_waiter, fut2)  # White-box test.
        t.cancel()
        self.assertTrue(fut2.cancelled())
        test_utils.run_briefly(self.loop)
        self.assertIs(t._fut_waiter, fut3)  # White-box test.
        fut3.set_result(42)
        res = self.loop.run_until_complete(t)
        self.assertEqual(res, 42)
        self.assertFalse(fut3.cancelled())
        self.assertFalse(t.cancelled())

    def test_cancel_current_task(self):
        loop = asyncio.new_event_loop()
        self.addCleanup(loop.close)

        @asyncio.coroutine
        def task():
            t.cancel()
            self.assertTrue(t._must_cancel)  # White-box test.
            # The sleep should be cancelled immediately.
            yield from asyncio.sleep(100, loop=loop)
            return 12

        t = asyncio.Task(task(), loop=loop)
        self.assertRaises(
            asyncio.CancelledError, loop.run_until_complete, t)
        self.assertTrue(t.done())
        self.assertFalse(t._must_cancel)  # White-box test.
        self.assertFalse(t.cancel())

    def test_stop_while_run_in_complete(self):

        def gen():
            when = yield
            self.assertAlmostEqual(0.1, when)
            when = yield 0.1
            self.assertAlmostEqual(0.2, when)
            when = yield 0.1
            self.assertAlmostEqual(0.3, when)
            yield 0.1

        loop = test_utils.TestLoop(gen)
        self.addCleanup(loop.close)

        x = 0
        waiters = []

        @asyncio.coroutine
        def task():
            nonlocal x
            while x < 10:
                waiters.append(asyncio.sleep(0.1, loop=loop))
                yield from waiters[-1]
                x += 1
                if x == 2:
                    loop.stop()

        t = asyncio.Task(task(), loop=loop)
        self.assertRaises(
            RuntimeError, loop.run_until_complete, t)
        self.assertFalse(t.done())
        self.assertEqual(x, 2)
        self.assertAlmostEqual(0.3, loop.time())

        # close generators
        for w in waiters:
            w.close()

    def test_wait_for(self):

        def gen():
            when = yield
            self.assertAlmostEqual(0.2, when)
            when = yield 0
            self.assertAlmostEqual(0.1, when)
            when = yield 0.1

        loop = test_utils.TestLoop(gen)
        self.addCleanup(loop.close)

        foo_running = None

        @asyncio.coroutine
        def foo():
            nonlocal foo_running
            foo_running = True
            try:
                yield from asyncio.sleep(0.2, loop=loop)
            finally:
                foo_running = False
            return 'done'

        fut = asyncio.Task(foo(), loop=loop)

        with self.assertRaises(asyncio.TimeoutError):
            loop.run_until_complete(asyncio.wait_for(fut, 0.1, loop=loop))
        self.assertTrue(fut.done())
        # it should have been cancelled due to the timeout
        self.assertTrue(fut.cancelled())
        self.assertAlmostEqual(0.1, loop.time())
        self.assertEqual(foo_running, False)

    def test_wait_for_blocking(self):
        loop = test_utils.TestLoop()
        self.addCleanup(loop.close)

        @asyncio.coroutine
        def coro():
            return 'done'

        res = loop.run_until_complete(asyncio.wait_for(coro(),
                                                       timeout=None,
                                                       loop=loop))
        self.assertEqual(res, 'done')

    def test_wait_for_with_global_loop(self):

        def gen():
            when = yield
            self.assertAlmostEqual(0.2, when)
            when = yield 0
            self.assertAlmostEqual(0.01, when)
            yield 0.01

        loop = test_utils.TestLoop(gen)
        self.addCleanup(loop.close)

        @asyncio.coroutine
        def foo():
            yield from asyncio.sleep(0.2, loop=loop)
            return 'done'

        asyncio.set_event_loop(loop)
        try:
            fut = asyncio.Task(foo(), loop=loop)
            with self.assertRaises(asyncio.TimeoutError):
                loop.run_until_complete(asyncio.wait_for(fut, 0.01))
        finally:
            asyncio.set_event_loop(None)

        self.assertAlmostEqual(0.01, loop.time())
        self.assertTrue(fut.done())
        self.assertTrue(fut.cancelled())

    def test_wait(self):

        def gen():
            when = yield
            self.assertAlmostEqual(0.1, when)
            when = yield 0
            self.assertAlmostEqual(0.15, when)
            yield 0.15

        loop = test_utils.TestLoop(gen)
        self.addCleanup(loop.close)

        a = asyncio.Task(asyncio.sleep(0.1, loop=loop), loop=loop)
        b = asyncio.Task(asyncio.sleep(0.15, loop=loop), loop=loop)

        @asyncio.coroutine
        def foo():
            done, pending = yield from asyncio.wait([b, a], loop=loop)
            self.assertEqual(done, set([a, b]))
            self.assertEqual(pending, set())
            return 42

        res = loop.run_until_complete(asyncio.Task(foo(), loop=loop))
        self.assertEqual(res, 42)
        self.assertAlmostEqual(0.15, loop.time())

        # Doing it again should take no time and exercise a different path.
        res = loop.run_until_complete(asyncio.Task(foo(), loop=loop))
        self.assertAlmostEqual(0.15, loop.time())
        self.assertEqual(res, 42)

    def test_wait_with_global_loop(self):

        def gen():
            when = yield
            self.assertAlmostEqual(0.01, when)
            when = yield 0
            self.assertAlmostEqual(0.015, when)
            yield 0.015

        loop = test_utils.TestLoop(gen)
        self.addCleanup(loop.close)

        a = asyncio.Task(asyncio.sleep(0.01, loop=loop), loop=loop)
        b = asyncio.Task(asyncio.sleep(0.015, loop=loop), loop=loop)

        @asyncio.coroutine
        def foo():
            done, pending = yield from asyncio.wait([b, a])
            self.assertEqual(done, set([a, b]))
            self.assertEqual(pending, set())
            return 42

        asyncio.set_event_loop(loop)
        try:
            res = loop.run_until_complete(
                asyncio.Task(foo(), loop=loop))
        finally:
            asyncio.set_event_loop(None)

        self.assertEqual(res, 42)

    def test_wait_duplicate_coroutines(self):
        @asyncio.coroutine
        def coro(s):
            return s
        c = coro('test')

        task = asyncio.Task(
            asyncio.wait([c, c, coro('spam')], loop=self.loop),
            loop=self.loop)

        done, pending = self.loop.run_until_complete(task)

        self.assertFalse(pending)
        self.assertEqual(set(f.result() for f in done), {'test', 'spam'})

    def test_wait_errors(self):
        self.assertRaises(
            ValueError, self.loop.run_until_complete,
            asyncio.wait(set(), loop=self.loop))

        self.assertRaises(
            ValueError, self.loop.run_until_complete,
            asyncio.wait([asyncio.sleep(10.0, loop=self.loop)],
                         return_when=-1, loop=self.loop))

    def test_wait_first_completed(self):

        def gen():
            when = yield
            self.assertAlmostEqual(10.0, when)
            when = yield 0
            self.assertAlmostEqual(0.1, when)
            yield 0.1

        loop = test_utils.TestLoop(gen)
        self.addCleanup(loop.close)

        a = asyncio.Task(asyncio.sleep(10.0, loop=loop), loop=loop)
        b = asyncio.Task(asyncio.sleep(0.1, loop=loop), loop=loop)
        task = asyncio.Task(
            asyncio.wait([b, a], return_when=asyncio.FIRST_COMPLETED,
                         loop=loop),
            loop=loop)

        done, pending = loop.run_until_complete(task)
        self.assertEqual({b}, done)
        self.assertEqual({a}, pending)
        self.assertFalse(a.done())
        self.assertTrue(b.done())
        self.assertIsNone(b.result())
        self.assertAlmostEqual(0.1, loop.time())

        # move forward to close generator
        loop.advance_time(10)
        loop.run_until_complete(asyncio.wait([a, b], loop=loop))

    def test_wait_really_done(self):
        # there is possibility that some tasks in the pending list
        # became done but their callbacks haven't all been called yet

        @asyncio.coroutine
        def coro1():
            yield

        @asyncio.coroutine
        def coro2():
            yield
            yield

        a = asyncio.Task(coro1(), loop=self.loop)
        b = asyncio.Task(coro2(), loop=self.loop)
        task = asyncio.Task(
            asyncio.wait([b, a], return_when=asyncio.FIRST_COMPLETED,
                         loop=self.loop),
            loop=self.loop)

        done, pending = self.loop.run_until_complete(task)
        self.assertEqual({a, b}, done)
        self.assertTrue(a.done())
        self.assertIsNone(a.result())
        self.assertTrue(b.done())
        self.assertIsNone(b.result())

    def test_wait_first_exception(self):

        def gen():
            when = yield
            self.assertAlmostEqual(10.0, when)
            yield 0

        loop = test_utils.TestLoop(gen)
        self.addCleanup(loop.close)

        # first_exception, task already has exception
        a = asyncio.Task(asyncio.sleep(10.0, loop=loop), loop=loop)

        @asyncio.coroutine
        def exc():
            raise ZeroDivisionError('err')

        b = asyncio.Task(exc(), loop=loop)
        task = asyncio.Task(
            asyncio.wait([b, a], return_when=asyncio.FIRST_EXCEPTION,
                         loop=loop),
            loop=loop)

        done, pending = loop.run_until_complete(task)
        self.assertEqual({b}, done)
        self.assertEqual({a}, pending)
        self.assertAlmostEqual(0, loop.time())

        # move forward to close generator
        loop.advance_time(10)
        loop.run_until_complete(asyncio.wait([a, b], loop=loop))

    def test_wait_first_exception_in_wait(self):

        def gen():
            when = yield
            self.assertAlmostEqual(10.0, when)
            when = yield 0
            self.assertAlmostEqual(0.01, when)
            yield 0.01

        loop = test_utils.TestLoop(gen)
        self.addCleanup(loop.close)

        # first_exception, exception during waiting
        a = asyncio.Task(asyncio.sleep(10.0, loop=loop), loop=loop)

        @asyncio.coroutine
        def exc():
            yield from asyncio.sleep(0.01, loop=loop)
            raise ZeroDivisionError('err')

        b = asyncio.Task(exc(), loop=loop)
        task = asyncio.wait([b, a], return_when=asyncio.FIRST_EXCEPTION,
                            loop=loop)

        done, pending = loop.run_until_complete(task)
        self.assertEqual({b}, done)
        self.assertEqual({a}, pending)
        self.assertAlmostEqual(0.01, loop.time())

        # move forward to close generator
        loop.advance_time(10)
        loop.run_until_complete(asyncio.wait([a, b], loop=loop))

    def test_wait_with_exception(self):

        def gen():
            when = yield
            self.assertAlmostEqual(0.1, when)
            when = yield 0
            self.assertAlmostEqual(0.15, when)
            yield 0.15

        loop = test_utils.TestLoop(gen)
        self.addCleanup(loop.close)

        a = asyncio.Task(asyncio.sleep(0.1, loop=loop), loop=loop)

        @asyncio.coroutine
        def sleeper():
            yield from asyncio.sleep(0.15, loop=loop)
            raise ZeroDivisionError('really')

        b = asyncio.Task(sleeper(), loop=loop)

        @asyncio.coroutine
        def foo():
            done, pending = yield from asyncio.wait([b, a], loop=loop)
            self.assertEqual(len(done), 2)
            self.assertEqual(pending, set())
            errors = set(f for f in done if f.exception() is not None)
            self.assertEqual(len(errors), 1)

        loop.run_until_complete(asyncio.Task(foo(), loop=loop))
        self.assertAlmostEqual(0.15, loop.time())

        loop.run_until_complete(asyncio.Task(foo(), loop=loop))
        self.assertAlmostEqual(0.15, loop.time())

    def test_wait_with_timeout(self):

        def gen():
            when = yield
            self.assertAlmostEqual(0.1, when)
            when = yield 0
            self.assertAlmostEqual(0.15, when)
            when = yield 0
            self.assertAlmostEqual(0.11, when)
            yield 0.11

        loop = test_utils.TestLoop(gen)
        self.addCleanup(loop.close)

        a = asyncio.Task(asyncio.sleep(0.1, loop=loop), loop=loop)
        b = asyncio.Task(asyncio.sleep(0.15, loop=loop), loop=loop)

        @asyncio.coroutine
        def foo():
            done, pending = yield from asyncio.wait([b, a], timeout=0.11,
                                                    loop=loop)
            self.assertEqual(done, set([a]))
            self.assertEqual(pending, set([b]))

        loop.run_until_complete(asyncio.Task(foo(), loop=loop))
        self.assertAlmostEqual(0.11, loop.time())

        # move forward to close generator
        loop.advance_time(10)
        loop.run_until_complete(asyncio.wait([a, b], loop=loop))

    def test_wait_concurrent_complete(self):

        def gen():
            when = yield
            self.assertAlmostEqual(0.1, when)
            when = yield 0
            self.assertAlmostEqual(0.15, when)
            when = yield 0
            self.assertAlmostEqual(0.1, when)
            yield 0.1

        loop = test_utils.TestLoop(gen)
        self.addCleanup(loop.close)

        a = asyncio.Task(asyncio.sleep(0.1, loop=loop), loop=loop)
        b = asyncio.Task(asyncio.sleep(0.15, loop=loop), loop=loop)

        done, pending = loop.run_until_complete(
            asyncio.wait([b, a], timeout=0.1, loop=loop))

        self.assertEqual(done, set([a]))
        self.assertEqual(pending, set([b]))
        self.assertAlmostEqual(0.1, loop.time())

        # move forward to close generator
        loop.advance_time(10)
        loop.run_until_complete(asyncio.wait([a, b], loop=loop))

    def test_as_completed(self):

        def gen():
            yield 0
            yield 0
            yield 0.01
            yield 0

        loop = test_utils.TestLoop(gen)
        self.addCleanup(loop.close)
        completed = set()
        time_shifted = False

        @asyncio.coroutine
        def sleeper(dt, x):
            nonlocal time_shifted
            yield from asyncio.sleep(dt, loop=loop)
            completed.add(x)
            if not time_shifted and 'a' in completed and 'b' in completed:
                time_shifted = True
                loop.advance_time(0.14)
            return x

        a = sleeper(0.01, 'a')
        b = sleeper(0.01, 'b')
        c = sleeper(0.15, 'c')

        @asyncio.coroutine
        def foo():
            values = []
            for f in asyncio.as_completed([b, c, a], loop=loop):
                values.append((yield from f))
            return values

        res = loop.run_until_complete(asyncio.Task(foo(), loop=loop))
        self.assertAlmostEqual(0.15, loop.time())
        self.assertTrue('a' in res[:2])
        self.assertTrue('b' in res[:2])
        self.assertEqual(res[2], 'c')

        # Doing it again should take no time and exercise a different path.
        res = loop.run_until_complete(asyncio.Task(foo(), loop=loop))
        self.assertAlmostEqual(0.15, loop.time())

    def test_as_completed_with_timeout(self):

        def gen():
            yield
            yield 0
            yield 0
            yield 0.1

        loop = test_utils.TestLoop(gen)
        self.addCleanup(loop.close)

        a = asyncio.sleep(0.1, 'a', loop=loop)
        b = asyncio.sleep(0.15, 'b', loop=loop)

        @asyncio.coroutine
        def foo():
            values = []
            for f in asyncio.as_completed([a, b], timeout=0.12, loop=loop):
                if values:
                    loop.advance_time(0.02)
                try:
                    v = yield from f
                    values.append((1, v))
                except asyncio.TimeoutError as exc:
                    values.append((2, exc))
            return values

        res = loop.run_until_complete(asyncio.Task(foo(), loop=loop))
        self.assertEqual(len(res), 2, res)
        self.assertEqual(res[0], (1, 'a'))
        self.assertEqual(res[1][0], 2)
        self.assertIsInstance(res[1][1], asyncio.TimeoutError)
        self.assertAlmostEqual(0.12, loop.time())

        # move forward to close generator
        loop.advance_time(10)
        loop.run_until_complete(asyncio.wait([a, b], loop=loop))

    def test_as_completed_with_unused_timeout(self):

        def gen():
            yield
            yield 0
            yield 0.01

        loop = test_utils.TestLoop(gen)
        self.addCleanup(loop.close)

        a = asyncio.sleep(0.01, 'a', loop=loop)

        @asyncio.coroutine
        def foo():
            for f in asyncio.as_completed([a], timeout=1, loop=loop):
                v = yield from f
                self.assertEqual(v, 'a')

        loop.run_until_complete(asyncio.Task(foo(), loop=loop))

    def test_as_completed_reverse_wait(self):

        def gen():
            yield 0
            yield 0.05
            yield 0

        loop = test_utils.TestLoop(gen)
        self.addCleanup(loop.close)

        a = asyncio.sleep(0.05, 'a', loop=loop)
        b = asyncio.sleep(0.10, 'b', loop=loop)
        fs = {a, b}
        futs = list(asyncio.as_completed(fs, loop=loop))
        self.assertEqual(len(futs), 2)

        x = loop.run_until_complete(futs[1])
        self.assertEqual(x, 'a')
        self.assertAlmostEqual(0.05, loop.time())
        loop.advance_time(0.05)
        y = loop.run_until_complete(futs[0])
        self.assertEqual(y, 'b')
        self.assertAlmostEqual(0.10, loop.time())

    def test_as_completed_concurrent(self):

        def gen():
            when = yield
            self.assertAlmostEqual(0.05, when)
            when = yield 0
            self.assertAlmostEqual(0.05, when)
            yield 0.05

        loop = test_utils.TestLoop(gen)
        self.addCleanup(loop.close)

        a = asyncio.sleep(0.05, 'a', loop=loop)
        b = asyncio.sleep(0.05, 'b', loop=loop)
        fs = {a, b}
        futs = list(asyncio.as_completed(fs, loop=loop))
        self.assertEqual(len(futs), 2)
        waiter = asyncio.wait(futs, loop=loop)
        done, pending = loop.run_until_complete(waiter)
        self.assertEqual(set(f.result() for f in done), {'a', 'b'})

    def test_as_completed_duplicate_coroutines(self):

        @asyncio.coroutine
        def coro(s):
            return s

        @asyncio.coroutine
        def runner():
            result = []
            c = coro('ham')
            for f in asyncio.as_completed([c, c, coro('spam')],
                                          loop=self.loop):
                result.append((yield from f))
            return result

        fut = asyncio.Task(runner(), loop=self.loop)
        self.loop.run_until_complete(fut)
        result = fut.result()
        self.assertEqual(set(result), {'ham', 'spam'})
        self.assertEqual(len(result), 2)

    def test_sleep(self):

        def gen():
            when = yield
            self.assertAlmostEqual(0.05, when)
            when = yield 0.05
            self.assertAlmostEqual(0.1, when)
            yield 0.05

        loop = test_utils.TestLoop(gen)
        self.addCleanup(loop.close)

        @asyncio.coroutine
        def sleeper(dt, arg):
            yield from asyncio.sleep(dt/2, loop=loop)
            res = yield from asyncio.sleep(dt/2, arg, loop=loop)
            return res

        t = asyncio.Task(sleeper(0.1, 'yeah'), loop=loop)
        loop.run_until_complete(t)
        self.assertTrue(t.done())
        self.assertEqual(t.result(), 'yeah')
        self.assertAlmostEqual(0.1, loop.time())

    def test_sleep_cancel(self):

        def gen():
            when = yield
            self.assertAlmostEqual(10.0, when)
            yield 0

        loop = test_utils.TestLoop(gen)
        self.addCleanup(loop.close)

        t = asyncio.Task(asyncio.sleep(10.0, 'yeah', loop=loop),
                         loop=loop)

        handle = None
        orig_call_later = loop.call_later

        def call_later(self, delay, callback, *args):
            nonlocal handle
            handle = orig_call_later(self, delay, callback, *args)
            return handle

        loop.call_later = call_later
        test_utils.run_briefly(loop)

        self.assertFalse(handle._cancelled)

        t.cancel()
        test_utils.run_briefly(loop)
        self.assertTrue(handle._cancelled)

    def test_task_cancel_sleeping_task(self):

        def gen():
            when = yield
            self.assertAlmostEqual(0.1, when)
            when = yield 0
            self.assertAlmostEqual(5000, when)
            yield 0.1

        loop = test_utils.TestLoop(gen)
        self.addCleanup(loop.close)

        @asyncio.coroutine
        def sleep(dt):
            yield from asyncio.sleep(dt, loop=loop)

        @asyncio.coroutine
        def doit():
            sleeper = asyncio.Task(sleep(5000), loop=loop)
            loop.call_later(0.1, sleeper.cancel)
            try:
                yield from sleeper
            except asyncio.CancelledError:
                return 'cancelled'
            else:
                return 'slept in'

        doer = doit()
        self.assertEqual(loop.run_until_complete(doer), 'cancelled')
        self.assertAlmostEqual(0.1, loop.time())

    def test_task_cancel_waiter_future(self):
        fut = asyncio.Future(loop=self.loop)

        @asyncio.coroutine
        def coro():
            yield from fut

        task = asyncio.Task(coro(), loop=self.loop)
        test_utils.run_briefly(self.loop)
        self.assertIs(task._fut_waiter, fut)

        task.cancel()
        test_utils.run_briefly(self.loop)
        self.assertRaises(
            asyncio.CancelledError, self.loop.run_until_complete, task)
        self.assertIsNone(task._fut_waiter)
        self.assertTrue(fut.cancelled())

    def test_step_in_completed_task(self):
        @asyncio.coroutine
        def notmuch():
            return 'ko'

        gen = notmuch()
        task = asyncio.Task(gen, loop=self.loop)
        task.set_result('ok')

        self.assertRaises(AssertionError, task._step)
        gen.close()

    def test_step_result(self):
        @asyncio.coroutine
        def notmuch():
            yield None
            yield 1
            return 'ko'

        self.assertRaises(
            RuntimeError, self.loop.run_until_complete, notmuch())

    def test_step_result_future(self):
        # If coroutine returns future, task waits on this future.

        class Fut(asyncio.Future):
            def __init__(self, *args, **kwds):
                self.cb_added = False
                super().__init__(*args, **kwds)

            def add_done_callback(self, fn):
                self.cb_added = True
                super().add_done_callback(fn)

        fut = Fut(loop=self.loop)
        result = None

        @asyncio.coroutine
        def wait_for_future():
            nonlocal result
            result = yield from fut

        t = asyncio.Task(wait_for_future(), loop=self.loop)
        test_utils.run_briefly(self.loop)
        self.assertTrue(fut.cb_added)

        res = object()
        fut.set_result(res)
        test_utils.run_briefly(self.loop)
        self.assertIs(res, result)
        self.assertTrue(t.done())
        self.assertIsNone(t.result())

    def test_step_with_baseexception(self):
        @asyncio.coroutine
        def notmutch():
            raise BaseException()

        task = asyncio.Task(notmutch(), loop=self.loop)
        self.assertRaises(BaseException, task._step)

        self.assertTrue(task.done())
        self.assertIsInstance(task.exception(), BaseException)

    def test_baseexception_during_cancel(self):

        def gen():
            when = yield
            self.assertAlmostEqual(10.0, when)
            yield 0

        loop = test_utils.TestLoop(gen)
        self.addCleanup(loop.close)

        @asyncio.coroutine
        def sleeper():
            yield from asyncio.sleep(10, loop=loop)

        base_exc = BaseException()

        @asyncio.coroutine
        def notmutch():
            try:
                yield from sleeper()
            except asyncio.CancelledError:
                raise base_exc

        task = asyncio.Task(notmutch(), loop=loop)
        test_utils.run_briefly(loop)

        task.cancel()
        self.assertFalse(task.done())

        self.assertRaises(BaseException, test_utils.run_briefly, loop)

        self.assertTrue(task.done())
        self.assertFalse(task.cancelled())
        self.assertIs(task.exception(), base_exc)

    def test_iscoroutinefunction(self):
        def fn():
            pass

        self.assertFalse(asyncio.iscoroutinefunction(fn))

        def fn1():
            yield
        self.assertFalse(asyncio.iscoroutinefunction(fn1))

        @asyncio.coroutine
        def fn2():
            yield
        self.assertTrue(asyncio.iscoroutinefunction(fn2))

    def test_yield_vs_yield_from(self):
        fut = asyncio.Future(loop=self.loop)

        @asyncio.coroutine
        def wait_for_future():
            yield fut

        task = wait_for_future()
        with self.assertRaises(RuntimeError):
            self.loop.run_until_complete(task)

        self.assertFalse(fut.done())

    def test_yield_vs_yield_from_generator(self):
        @asyncio.coroutine
        def coro():
            yield

        @asyncio.coroutine
        def wait_for_future():
            gen = coro()
            try:
                yield gen
            finally:
                gen.close()

        task = wait_for_future()
        self.assertRaises(
            RuntimeError,
            self.loop.run_until_complete, task)

    def test_coroutine_non_gen_function(self):
        @asyncio.coroutine
        def func():
            return 'test'

        self.assertTrue(asyncio.iscoroutinefunction(func))

        coro = func()
        self.assertTrue(asyncio.iscoroutine(coro))

        res = self.loop.run_until_complete(coro)
        self.assertEqual(res, 'test')

    def test_coroutine_non_gen_function_return_future(self):
        fut = asyncio.Future(loop=self.loop)

        @asyncio.coroutine
        def func():
            return fut

        @asyncio.coroutine
        def coro():
            fut.set_result('test')

        t1 = asyncio.Task(func(), loop=self.loop)
        t2 = asyncio.Task(coro(), loop=self.loop)
        res = self.loop.run_until_complete(t1)
        self.assertEqual(res, 'test')
        self.assertIsNone(t2.result())

    def test_current_task(self):
        self.assertIsNone(asyncio.Task.current_task(loop=self.loop))

        @asyncio.coroutine
        def coro(loop):
            self.assertTrue(asyncio.Task.current_task(loop=loop) is task)

        task = asyncio.Task(coro(self.loop), loop=self.loop)
        self.loop.run_until_complete(task)
        self.assertIsNone(asyncio.Task.current_task(loop=self.loop))

    def test_current_task_with_interleaving_tasks(self):
        self.assertIsNone(asyncio.Task.current_task(loop=self.loop))

        fut1 = asyncio.Future(loop=self.loop)
        fut2 = asyncio.Future(loop=self.loop)

        @asyncio.coroutine
        def coro1(loop):
            self.assertTrue(asyncio.Task.current_task(loop=loop) is task1)
            yield from fut1
            self.assertTrue(asyncio.Task.current_task(loop=loop) is task1)
            fut2.set_result(True)

        @asyncio.coroutine
        def coro2(loop):
            self.assertTrue(asyncio.Task.current_task(loop=loop) is task2)
            fut1.set_result(True)
            yield from fut2
            self.assertTrue(asyncio.Task.current_task(loop=loop) is task2)

        task1 = asyncio.Task(coro1(self.loop), loop=self.loop)
        task2 = asyncio.Task(coro2(self.loop), loop=self.loop)

        self.loop.run_until_complete(asyncio.wait((task1, task2),
                                                  loop=self.loop))
        self.assertIsNone(asyncio.Task.current_task(loop=self.loop))

    # Some thorough tests for cancellation propagation through
    # coroutines, tasks and wait().

    def test_yield_future_passes_cancel(self):
        # Cancelling outer() cancels inner() cancels waiter.
        proof = 0
        waiter = asyncio.Future(loop=self.loop)

        @asyncio.coroutine
        def inner():
            nonlocal proof
            try:
                yield from waiter
            except asyncio.CancelledError:
                proof += 1
                raise
            else:
                self.fail('got past sleep() in inner()')

        @asyncio.coroutine
        def outer():
            nonlocal proof
            try:
                yield from inner()
            except asyncio.CancelledError:
                proof += 100  # Expect this path.
            else:
                proof += 10

        f = asyncio.async(outer(), loop=self.loop)
        test_utils.run_briefly(self.loop)
        f.cancel()
        self.loop.run_until_complete(f)
        self.assertEqual(proof, 101)
        self.assertTrue(waiter.cancelled())

    def test_yield_wait_does_not_shield_cancel(self):
        # Cancelling outer() makes wait() return early, leaves inner()
        # running.
        proof = 0
        waiter = asyncio.Future(loop=self.loop)

        @asyncio.coroutine
        def inner():
            nonlocal proof
            yield from waiter
            proof += 1

        @asyncio.coroutine
        def outer():
            nonlocal proof
            d, p = yield from asyncio.wait([inner()], loop=self.loop)
            proof += 100

        f = asyncio.async(outer(), loop=self.loop)
        test_utils.run_briefly(self.loop)
        f.cancel()
        self.assertRaises(
            asyncio.CancelledError, self.loop.run_until_complete, f)
        waiter.set_result(None)
        test_utils.run_briefly(self.loop)
        self.assertEqual(proof, 1)

    def test_shield_result(self):
        inner = asyncio.Future(loop=self.loop)
        outer = asyncio.shield(inner)
        inner.set_result(42)
        res = self.loop.run_until_complete(outer)
        self.assertEqual(res, 42)

    def test_shield_exception(self):
        inner = asyncio.Future(loop=self.loop)
        outer = asyncio.shield(inner)
        test_utils.run_briefly(self.loop)
        exc = RuntimeError('expected')
        inner.set_exception(exc)
        test_utils.run_briefly(self.loop)
        self.assertIs(outer.exception(), exc)

    def test_shield_cancel(self):
        inner = asyncio.Future(loop=self.loop)
        outer = asyncio.shield(inner)
        test_utils.run_briefly(self.loop)
        inner.cancel()
        test_utils.run_briefly(self.loop)
        self.assertTrue(outer.cancelled())

    def test_shield_shortcut(self):
        fut = asyncio.Future(loop=self.loop)
        fut.set_result(42)
        res = self.loop.run_until_complete(asyncio.shield(fut))
        self.assertEqual(res, 42)

    def test_shield_effect(self):
        # Cancelling outer() does not affect inner().
        proof = 0
        waiter = asyncio.Future(loop=self.loop)

        @asyncio.coroutine
        def inner():
            nonlocal proof
            yield from waiter
            proof += 1

        @asyncio.coroutine
        def outer():
            nonlocal proof
            yield from asyncio.shield(inner(), loop=self.loop)
            proof += 100

        f = asyncio.async(outer(), loop=self.loop)
        test_utils.run_briefly(self.loop)
        f.cancel()
        with self.assertRaises(asyncio.CancelledError):
            self.loop.run_until_complete(f)
        waiter.set_result(None)
        test_utils.run_briefly(self.loop)
        self.assertEqual(proof, 1)

    def test_shield_gather(self):
        child1 = asyncio.Future(loop=self.loop)
        child2 = asyncio.Future(loop=self.loop)
        parent = asyncio.gather(child1, child2, loop=self.loop)
        outer = asyncio.shield(parent, loop=self.loop)
        test_utils.run_briefly(self.loop)
        outer.cancel()
        test_utils.run_briefly(self.loop)
        self.assertTrue(outer.cancelled())
        child1.set_result(1)
        child2.set_result(2)
        test_utils.run_briefly(self.loop)
        self.assertEqual(parent.result(), [1, 2])

    def test_gather_shield(self):
        child1 = asyncio.Future(loop=self.loop)
        child2 = asyncio.Future(loop=self.loop)
        inner1 = asyncio.shield(child1, loop=self.loop)
        inner2 = asyncio.shield(child2, loop=self.loop)
        parent = asyncio.gather(inner1, inner2, loop=self.loop)
        test_utils.run_briefly(self.loop)
        parent.cancel()
        # This should cancel inner1 and inner2 but bot child1 and child2.
        test_utils.run_briefly(self.loop)
        self.assertIsInstance(parent.exception(), asyncio.CancelledError)
        self.assertTrue(inner1.cancelled())
        self.assertTrue(inner2.cancelled())
        child1.set_result(1)
        child2.set_result(2)
        test_utils.run_briefly(self.loop)

    def test_as_completed_invalid_args(self):
        fut = asyncio.Future(loop=self.loop)

        # as_completed() expects a list of futures, not a future instance
        self.assertRaises(TypeError, self.loop.run_until_complete,
            asyncio.as_completed(fut, loop=self.loop))
        self.assertRaises(TypeError, self.loop.run_until_complete,
            asyncio.as_completed(coroutine_function(), loop=self.loop))

    def test_wait_invalid_args(self):
        fut = asyncio.Future(loop=self.loop)

        # wait() expects a list of futures, not a future instance
        self.assertRaises(TypeError, self.loop.run_until_complete,
            asyncio.wait(fut, loop=self.loop))
        self.assertRaises(TypeError, self.loop.run_until_complete,
            asyncio.wait(coroutine_function(), loop=self.loop))

        # wait() expects at least a future
        self.assertRaises(ValueError, self.loop.run_until_complete,
            asyncio.wait([], loop=self.loop))

    def test_corowrapper_mocks_generator(self):

        def check():
            # A function that asserts various things.
            # Called twice, with different debug flag values.

            @asyncio.coroutine
            def coro():
                # The actual coroutine.
                self.assertTrue(gen.gi_running)
                yield from fut

            # A completed Future used to run the coroutine.
            fut = asyncio.Future(loop=self.loop)
            fut.set_result(None)

            # Call the coroutine.
            gen = coro()

            # Check some properties.
            self.assertTrue(asyncio.iscoroutine(gen))
            self.assertIsInstance(gen.gi_frame, types.FrameType)
            self.assertFalse(gen.gi_running)
            self.assertIsInstance(gen.gi_code, types.CodeType)

            # Run it.
            self.loop.run_until_complete(gen)

            # The frame should have changed.
            self.assertIsNone(gen.gi_frame)

        # Save debug flag.
        old_debug = asyncio.tasks._DEBUG
        try:
            # Test with debug flag cleared.
            asyncio.tasks._DEBUG = False
            check()

            # Test with debug flag set.
            asyncio.tasks._DEBUG = True
            check()

        finally:
            # Restore original debug flag.
            asyncio.tasks._DEBUG = old_debug

    def test_yield_from_corowrapper(self):
        old_debug = asyncio.tasks._DEBUG
        asyncio.tasks._DEBUG = True
        try:
            @asyncio.coroutine
            def t1():
                return (yield from t2())

            @asyncio.coroutine
            def t2():
                f = asyncio.Future(loop=self.loop)
                asyncio.Task(t3(f), loop=self.loop)
                return (yield from f)

            @asyncio.coroutine
            def t3(f):
                f.set_result((1, 2, 3))

            task = asyncio.Task(t1(), loop=self.loop)
            val = self.loop.run_until_complete(task)
            self.assertEqual(val, (1, 2, 3))
        finally:
            asyncio.tasks._DEBUG = old_debug

    def test_yield_from_corowrapper_send(self):
        def foo():
            a = yield
            return a

        def call(arg):
            cw = asyncio.tasks.CoroWrapper(foo(), foo)
            cw.send(None)
            try:
                cw.send(arg)
            except StopIteration as ex:
                return ex.args[0]
            else:
                raise AssertionError('StopIteration was expected')

        self.assertEqual(call((1, 2)), (1, 2))
        self.assertEqual(call('spam'), 'spam')

    def test_corowrapper_weakref(self):
        wd = weakref.WeakValueDictionary()
        def foo(): yield from []
        cw = asyncio.tasks.CoroWrapper(foo(), foo)
        wd['cw'] = cw  # Would fail without __weakref__ slot.
        cw.gen = None  # Suppress warning from __del__.


class GatherTestsBase:

    def setUp(self):
        self.one_loop = test_utils.TestLoop()
        self.other_loop = test_utils.TestLoop()

    def tearDown(self):
        self.one_loop.close()
        self.other_loop.close()

    def _run_loop(self, loop):
        while loop._ready:
            test_utils.run_briefly(loop)

    def _check_success(self, **kwargs):
        a, b, c = [asyncio.Future(loop=self.one_loop) for i in range(3)]
        fut = asyncio.gather(*self.wrap_futures(a, b, c), **kwargs)
        cb = test_utils.MockCallback()
        fut.add_done_callback(cb)
        b.set_result(1)
        a.set_result(2)
        self._run_loop(self.one_loop)
        self.assertEqual(cb.called, False)
        self.assertFalse(fut.done())
        c.set_result(3)
        self._run_loop(self.one_loop)
        cb.assert_called_once_with(fut)
        self.assertEqual(fut.result(), [2, 1, 3])

    def test_success(self):
        self._check_success()
        self._check_success(return_exceptions=False)

    def test_result_exception_success(self):
        self._check_success(return_exceptions=True)

    def test_one_exception(self):
        a, b, c, d, e = [asyncio.Future(loop=self.one_loop) for i in range(5)]
        fut = asyncio.gather(*self.wrap_futures(a, b, c, d, e))
        cb = test_utils.MockCallback()
        fut.add_done_callback(cb)
        exc = ZeroDivisionError()
        a.set_result(1)
        b.set_exception(exc)
        self._run_loop(self.one_loop)
        self.assertTrue(fut.done())
        cb.assert_called_once_with(fut)
        self.assertIs(fut.exception(), exc)
        # Does nothing
        c.set_result(3)
        d.cancel()
        e.set_exception(RuntimeError())
        e.exception()

    def test_return_exceptions(self):
        a, b, c, d = [asyncio.Future(loop=self.one_loop) for i in range(4)]
        fut = asyncio.gather(*self.wrap_futures(a, b, c, d),
                             return_exceptions=True)
        cb = test_utils.MockCallback()
        fut.add_done_callback(cb)
        exc = ZeroDivisionError()
        exc2 = RuntimeError()
        b.set_result(1)
        c.set_exception(exc)
        a.set_result(3)
        self._run_loop(self.one_loop)
        self.assertFalse(fut.done())
        d.set_exception(exc2)
        self._run_loop(self.one_loop)
        self.assertTrue(fut.done())
        cb.assert_called_once_with(fut)
        self.assertEqual(fut.result(), [3, 1, exc, exc2])

    def test_env_var_debug(self):
        path = os.path.dirname(asyncio.__file__)
        path = os.path.normpath(os.path.join(path, '..'))
        code = '\n'.join((
            'import sys',
            'sys.path.insert(0, %r)' % path,
            'import asyncio.tasks',
            'print(asyncio.tasks._DEBUG)'))

        # Test with -E to not fail if the unit test was run with
        # PYTHONASYNCIODEBUG set to a non-empty string
        sts, stdout, stderr = assert_python_ok('-E', '-c', code)
        self.assertEqual(stdout.rstrip(), b'False')

        sts, stdout, stderr = assert_python_ok('-c', code,
                                               PYTHONASYNCIODEBUG='')
        self.assertEqual(stdout.rstrip(), b'False')

        sts, stdout, stderr = assert_python_ok('-c', code,
                                               PYTHONASYNCIODEBUG='1')
        self.assertEqual(stdout.rstrip(), b'True')

        sts, stdout, stderr = assert_python_ok('-E', '-c', code,
                                               PYTHONASYNCIODEBUG='1')
        self.assertEqual(stdout.rstrip(), b'False')


class FutureGatherTests(GatherTestsBase, unittest.TestCase):

    def wrap_futures(self, *futures):
        return futures

    def _check_empty_sequence(self, seq_or_iter):
        asyncio.set_event_loop(self.one_loop)
        self.addCleanup(asyncio.set_event_loop, None)
        fut = asyncio.gather(*seq_or_iter)
        self.assertIsInstance(fut, asyncio.Future)
        self.assertIs(fut._loop, self.one_loop)
        self._run_loop(self.one_loop)
        self.assertTrue(fut.done())
        self.assertEqual(fut.result(), [])
        fut = asyncio.gather(*seq_or_iter, loop=self.other_loop)
        self.assertIs(fut._loop, self.other_loop)

    def test_constructor_empty_sequence(self):
        self._check_empty_sequence([])
        self._check_empty_sequence(())
        self._check_empty_sequence(set())
        self._check_empty_sequence(iter(""))

    def test_constructor_heterogenous_futures(self):
        fut1 = asyncio.Future(loop=self.one_loop)
        fut2 = asyncio.Future(loop=self.other_loop)
        with self.assertRaises(ValueError):
            asyncio.gather(fut1, fut2)
        with self.assertRaises(ValueError):
            asyncio.gather(fut1, loop=self.other_loop)

    def test_constructor_homogenous_futures(self):
        children = [asyncio.Future(loop=self.other_loop) for i in range(3)]
        fut = asyncio.gather(*children)
        self.assertIs(fut._loop, self.other_loop)
        self._run_loop(self.other_loop)
        self.assertFalse(fut.done())
        fut = asyncio.gather(*children, loop=self.other_loop)
        self.assertIs(fut._loop, self.other_loop)
        self._run_loop(self.other_loop)
        self.assertFalse(fut.done())

    def test_one_cancellation(self):
        a, b, c, d, e = [asyncio.Future(loop=self.one_loop) for i in range(5)]
        fut = asyncio.gather(a, b, c, d, e)
        cb = test_utils.MockCallback()
        fut.add_done_callback(cb)
        a.set_result(1)
        b.cancel()
        self._run_loop(self.one_loop)
        self.assertTrue(fut.done())
        cb.assert_called_once_with(fut)
        self.assertFalse(fut.cancelled())
        self.assertIsInstance(fut.exception(), asyncio.CancelledError)
        # Does nothing
        c.set_result(3)
        d.cancel()
        e.set_exception(RuntimeError())
        e.exception()

    def test_result_exception_one_cancellation(self):
        a, b, c, d, e, f = [asyncio.Future(loop=self.one_loop)
                            for i in range(6)]
        fut = asyncio.gather(a, b, c, d, e, f, return_exceptions=True)
        cb = test_utils.MockCallback()
        fut.add_done_callback(cb)
        a.set_result(1)
        zde = ZeroDivisionError()
        b.set_exception(zde)
        c.cancel()
        self._run_loop(self.one_loop)
        self.assertFalse(fut.done())
        d.set_result(3)
        e.cancel()
        rte = RuntimeError()
        f.set_exception(rte)
        res = self.one_loop.run_until_complete(fut)
        self.assertIsInstance(res[2], asyncio.CancelledError)
        self.assertIsInstance(res[4], asyncio.CancelledError)
        res[2] = res[4] = None
        self.assertEqual(res, [1, zde, None, 3, None, rte])
        cb.assert_called_once_with(fut)


class CoroutineGatherTests(GatherTestsBase, unittest.TestCase):

    def setUp(self):
        super().setUp()
        asyncio.set_event_loop(self.one_loop)

    def tearDown(self):
        asyncio.set_event_loop(None)
        super().tearDown()

    def wrap_futures(self, *futures):
        coros = []
        for fut in futures:
            @asyncio.coroutine
            def coro(fut=fut):
                return (yield from fut)
            coros.append(coro())
        return coros

    def test_constructor_loop_selection(self):
        @asyncio.coroutine
        def coro():
            return 'abc'
        gen1 = coro()
        gen2 = coro()
        fut = asyncio.gather(gen1, gen2)
        self.assertIs(fut._loop, self.one_loop)
        gen1.close()
        gen2.close()
        gen3 = coro()
        gen4 = coro()
        fut = asyncio.gather(gen3, gen4, loop=self.other_loop)
        self.assertIs(fut._loop, self.other_loop)
        gen3.close()
        gen4.close()

    def test_duplicate_coroutines(self):
        @asyncio.coroutine
        def coro(s):
            return s
        c = coro('abc')
        fut = asyncio.gather(c, c, coro('def'), c, loop=self.one_loop)
        self._run_loop(self.one_loop)
        self.assertEqual(fut.result(), ['abc', 'abc', 'def', 'abc'])

    def test_cancellation_broadcast(self):
        # Cancelling outer() cancels all children.
        proof = 0
        waiter = asyncio.Future(loop=self.one_loop)

        @asyncio.coroutine
        def inner():
            nonlocal proof
            yield from waiter
            proof += 1

        child1 = asyncio.async(inner(), loop=self.one_loop)
        child2 = asyncio.async(inner(), loop=self.one_loop)
        gatherer = None

        @asyncio.coroutine
        def outer():
            nonlocal proof, gatherer
            gatherer = asyncio.gather(child1, child2, loop=self.one_loop)
            yield from gatherer
            proof += 100

        f = asyncio.async(outer(), loop=self.one_loop)
        test_utils.run_briefly(self.one_loop)
        self.assertTrue(f.cancel())
        with self.assertRaises(asyncio.CancelledError):
            self.one_loop.run_until_complete(f)
        self.assertFalse(gatherer.cancel())
        self.assertTrue(waiter.cancelled())
        self.assertTrue(child1.cancelled())
        self.assertTrue(child2.cancelled())
        test_utils.run_briefly(self.one_loop)
        self.assertEqual(proof, 0)

    def test_exception_marking(self):
        # Test for the first line marked "Mark exception retrieved."

        @asyncio.coroutine
        def inner(f):
            yield from f
            raise RuntimeError('should not be ignored')

        a = asyncio.Future(loop=self.one_loop)
        b = asyncio.Future(loop=self.one_loop)

        @asyncio.coroutine
        def outer():
            yield from asyncio.gather(inner(a), inner(b), loop=self.one_loop)

        f = asyncio.async(outer(), loop=self.one_loop)
        test_utils.run_briefly(self.one_loop)
        a.set_result(None)
        test_utils.run_briefly(self.one_loop)
        b.set_result(None)
        test_utils.run_briefly(self.one_loop)
        self.assertIsInstance(f.exception(), RuntimeError)


if __name__ == '__main__':
    unittest.main()<|MERGE_RESOLUTION|>--- conflicted
+++ resolved
@@ -155,9 +155,6 @@
         t = MyTask(gen, loop=self.loop)
         filename = gen.gi_code.co_filename
         lineno = gen.gi_frame.f_lineno
-<<<<<<< HEAD
-        self.assertEqual(repr(t), 'T[](<notmuch at %s:%s>)' % (filename, lineno))
-=======
         if sys.version_info >= (3, 5):
             name = 'notmuch'
         else:
@@ -165,7 +162,6 @@
             # the function. See: http://bugs.python.org/issue21205
             name = 'coro'
         self.assertEqual(repr(t), 'T[](<%s at %s:%s>)' % (name, filename, lineno))
->>>>>>> 4802c6ee
 
     def test_task_basics(self):
         @asyncio.coroutine
