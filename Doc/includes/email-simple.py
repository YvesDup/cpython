--- conflicted
+++ resolved
@@ -17,14 +17,7 @@
 msg['From'] = me
 msg['To'] = you
 
-<<<<<<< HEAD
 # Send the message via our own SMTP server.
-s = smtplib.SMTP()
+s = smtplib.SMTP('localhost')
 s.send_message(msg)
-=======
-# Send the message via our own SMTP server, but don't include the
-# envelope header.
-s = smtplib.SMTP('localhost')
-s.sendmail(me, [you], msg.as_string())
->>>>>>> bb754b50
 s.quit()