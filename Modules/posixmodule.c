--- conflicted
+++ resolved
@@ -2442,13 +2442,7 @@
         result = win32_wchdir(path.wide);
     else
         result = win32_chdir(path.narrow);
-<<<<<<< HEAD
-	result = !result; /* on unix, success = 0, on windows, success = !0 */
-=======
     result = !result; /* on unix, success = 0, on windows, success = !0 */
-#elif defined(PYOS_OS2) && defined(PYCC_GCC)
-    result = _chdir2(path.narrow);
->>>>>>> 5445a8cb
 #else
 #ifdef HAVE_FCHDIR
     if (path.fd != -1)
