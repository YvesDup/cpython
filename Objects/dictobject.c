--- conflicted
+++ resolved
@@ -802,16 +802,6 @@
     register Py_ssize_t n_used;
 
     mp = (PyDictObject *)op;
-<<<<<<< HEAD
-    if (!PyUnicode_CheckExact(key) ||
-        (hash = ((PyASCIIObject *) key)->hash) == -1)
-    {
-        hash = PyObject_Hash(key);
-        if (hash == -1)
-            return -1;
-    }
-=======
->>>>>>> e965d97e
     assert(mp->ma_fill <= mp->ma_mask);  /* at least one empty slot */
     n_used = mp->ma_used;
     Py_INCREF(value);
@@ -861,7 +851,7 @@
     assert(key);
     assert(value);
     if (PyUnicode_CheckExact(key)) {
-        hash = ((PyUnicodeObject *) key)->hash;
+        hash = ((PyASCIIObject *) key)->hash;
         if (hash == -1)
             hash = PyObject_Hash(key);
     }
