--- conflicted
+++ resolved
@@ -1281,13 +1281,8 @@
 AC_SUBST(DEF_MAKE_ALL_RULE)
 AC_SUBST(DEF_MAKE_RULE)
 Py_OPT='false'
-<<<<<<< HEAD
-AC_MSG_CHECKING(for --with-optimizations)
-AC_ARG_WITH(optimizations, AS_HELP_STRING([--with-optimizations], [Enable expensive optimizations (PGO, etc).  Disabled by default.]),
-=======
 AC_MSG_CHECKING(for --enable-optimizations)
-AC_ARG_ENABLE(optimizations, AS_HELP_STRING([--enable-optimizations], [Enable expensive optimizations (PGO, maybe LTO, etc).  Disabled by default.]),
->>>>>>> 1016b2ff
+AC_ARG_ENABLE(optimizations, AS_HELP_STRING([--enable-optimizations], [Enable expensive optimizations (PGO, etc).  Disabled by default.]),
 [
 if test "$withval" != no
 then
@@ -5399,13 +5394,8 @@
 if test "$Py_OPT" = 'false' -a "$Py_DEBUG" != 'true'; then
     echo "" >&AS_MESSAGE_FD
     echo "" >&AS_MESSAGE_FD
-<<<<<<< HEAD
     echo "If you want a release build with all optimizations active (LTO, PGO, etc)," >&AS_MESSAGE_FD
-    echo "please run ./configure --with-optimizations" >&AS_MESSAGE_FD
-=======
-    echo "If you want a release build with all optimizations active (LTO, PGO, etc),"
     echo "please run ./configure --enable-optimizations" >&AS_MESSAGE_FD
->>>>>>> 1016b2ff
     echo "" >&AS_MESSAGE_FD
     echo "" >&AS_MESSAGE_FD
 fi
